--- conflicted
+++ resolved
@@ -21,17 +21,12 @@
 )
 
 const (
-<<<<<<< HEAD
-	// envDisableStats defines the environ variable to set to disable aviodable stats
-	envDisableStats = "DD_CWS_INSTRUMENTATION_DISABLE_STATS"
-=======
 	// envDisableStats defines the environment variable to set to disable avoidable stats
 	envDisableStats = "DD_CWS_INSTRUMENTATION_DISABLE_STATS"
 	// envDisableProcScan defines the environment variable to disable procfs scan
 	envDisableProcScan = "DD_CWS_INSTRUMENTATION_DISABLE_PROC_SCAN"
 	// envProcScanRate defines the rate of the prodfs scan
 	envProcScanRate = "DD_CWS_INSTRUMENTATION_PROC_SCAN_RATE"
->>>>>>> c1bc82f0
 )
 
 const (
@@ -107,17 +102,9 @@
 	traceCmd.Flags().Int32Var(&params.UID, uid, -1, "uid used to start the tracee")
 	traceCmd.Flags().Int32Var(&params.GID, gid, -1, "gid used to start the tracee")
 	traceCmd.Flags().BoolVar(&params.Async, async, false, "enable async GRPC connection")
-<<<<<<< HEAD
-	if os.Getenv(envDisableStats) != "" {
-		params.DisableStats = true
-	} else {
-		traceCmd.Flags().BoolVar(&params.DisableStats, disableStats, false, "disable use of stats")
-	}
-=======
 	traceCmd.Flags().BoolVar(&params.DisableStats, disableStats, os.Getenv(envDisableStats) != "", "disable use of stats")
 	traceCmd.Flags().BoolVar(&params.DisableProcScan, disableProcScan, os.Getenv(envDisableProcScan) != "", "disable proc scan")
 	traceCmd.Flags().StringVar(&params.ScanProcEvery, scanProcEvery, os.Getenv(envProcScanRate), "proc scan rate")
->>>>>>> c1bc82f0
 
 	traceCmd.AddCommand(selftestscmd.Command()...)
 
