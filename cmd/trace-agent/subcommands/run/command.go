// Unless explicitly stated otherwise all files in this repository are licensed
// under the Apache License Version 2.0.
// This product includes software developed at Datadog (https://www.datadoghq.com/).
// Copyright 2016-present Datadog, Inc.

// Package run implements the run subcommand for the 'trace-agent' command.
package run

import (
	"context"
	"errors"

	"github.com/spf13/cobra"
	"go.uber.org/fx"

	"github.com/DataDog/datadog-agent/cmd/agent/common"
	"github.com/DataDog/datadog-agent/cmd/trace-agent/subcommands"
	"github.com/DataDog/datadog-agent/comp/agent/autoexit"
	"github.com/DataDog/datadog-agent/comp/agent/autoexit/autoexitimpl"
	"github.com/DataDog/datadog-agent/comp/api/authtoken/fetchonlyimpl"
	coreconfig "github.com/DataDog/datadog-agent/comp/core/config"
	"github.com/DataDog/datadog-agent/comp/core/configsync"
	"github.com/DataDog/datadog-agent/comp/core/configsync/configsyncimpl"
	log "github.com/DataDog/datadog-agent/comp/core/log/def"
	logtracefx "github.com/DataDog/datadog-agent/comp/core/log/fx-trace"
	"github.com/DataDog/datadog-agent/comp/core/secrets"
	"github.com/DataDog/datadog-agent/comp/core/secrets/secretsimpl"
	"github.com/DataDog/datadog-agent/comp/core/tagger"
	"github.com/DataDog/datadog-agent/comp/core/tagger/taggerimpl"
	"github.com/DataDog/datadog-agent/comp/core/telemetry/telemetryimpl"
	wmcatalog "github.com/DataDog/datadog-agent/comp/core/workloadmeta/collectors/catalog"
	workloadmeta "github.com/DataDog/datadog-agent/comp/core/workloadmeta/def"
	workloadmetafx "github.com/DataDog/datadog-agent/comp/core/workloadmeta/fx"
	"github.com/DataDog/datadog-agent/comp/dogstatsd/statsd"
	"github.com/DataDog/datadog-agent/comp/trace"
	traceagent "github.com/DataDog/datadog-agent/comp/trace/agent/def"
	traceagentimpl "github.com/DataDog/datadog-agent/comp/trace/agent/impl"
	compression "github.com/DataDog/datadog-agent/comp/trace/compression/def"
	gzip "github.com/DataDog/datadog-agent/comp/trace/compression/impl-gzip"
	zstd "github.com/DataDog/datadog-agent/comp/trace/compression/impl-zstd"
	"github.com/DataDog/datadog-agent/comp/trace/config"
	"github.com/DataDog/datadog-agent/pkg/trace/telemetry"
	"github.com/DataDog/datadog-agent/pkg/util/fxutil"
	"github.com/DataDog/datadog-agent/pkg/util/optional"
)

// MakeCommand returns the run subcommand for the 'trace-agent' command.
func MakeCommand(globalParamsGetter func() *subcommands.GlobalParams) *cobra.Command {
	cliParams := &Params{}
	runCmd := &cobra.Command{
		Use:   "run",
		Short: "Start datadog trace-agent.",
		Long:  `The Datadog trace-agent aggregates, samples, and forwards traces to datadog submitted by tracers loaded into your application.`,
		RunE: func(*cobra.Command, []string) error {
			cliParams.GlobalParams = globalParamsGetter()
			return runTraceAgentCommand(cliParams, cliParams.ConfPath)
		},
	}

	setParamFlags(runCmd, cliParams)

	return runCmd
}

func setParamFlags(cmd *cobra.Command, cliParams *Params) {
	cmd.PersistentFlags().StringVarP(&cliParams.PIDFilePath, "pidfile", "p", "", "path for the PID file to be created")
	cmd.PersistentFlags().StringVarP(&cliParams.CPUProfile, "cpu-profile", "l", "",
		"enables CPU profiling and specifies profile path.")
	cmd.PersistentFlags().StringVarP(&cliParams.MemProfile, "mem-profile", "m", "",
		"enables memory profiling and specifies profile.")

	setOSSpecificParamFlags(cmd, cliParams)
}

func runTraceAgentProcess(ctx context.Context, cliParams *Params, defaultConfPath string) error {
	if cliParams.ConfPath == "" {
		cliParams.ConfPath = defaultConfPath
	}
	err := fxutil.Run(
		// ctx is required to be supplied from here, as Windows needs to inject its own context
		// to allow the agent to work as a service.
		fx.Provide(func() context.Context { return ctx }), // fx.Supply(ctx) fails with a missing type error.
		fx.Supply(coreconfig.NewAgentParams(cliParams.ConfPath, coreconfig.WithFleetPoliciesDirPath(cliParams.FleetPoliciesDirPath))),
		secretsimpl.Module(),
		fx.Provide(func(comp secrets.Component) optional.Option[secrets.Component] {
			return optional.NewOption[secrets.Component](comp)
		}),
		fx.Supply(secrets.NewEnabledParams()),
		telemetryimpl.Module(),
		coreconfig.Module(),
		fx.Provide(func() log.Params {
			return log.ForDaemon("TRACE", "apm_config.log_file", config.DefaultLogFilePath)
		}),
		logtracefx.Module(),
		// setup workloadmeta
<<<<<<< HEAD
		fx.Provide(wmcatalog.GetCatalog),
		fx.Supply(workloadmeta.Params{
=======
		wmcatalog.GetCatalog(),
		workloadmetafx.Module(workloadmeta.Params{
>>>>>>> 3b1e55e5
			AgentType:  workloadmeta.NodeAgent,
			InitHelper: common.GetWorkloadmetaInit(),
		}),
		autoexitimpl.Module(),
		statsd.Module(),
		fx.Provide(func(coreConfig coreconfig.Component) tagger.Params {
			if coreConfig.GetBool("apm_config.remote_tagger") {
				return tagger.NewNodeRemoteTaggerParamsWithFallback()
			}
			return tagger.NewTaggerParams()
		}),
		taggerimpl.Module(),
		fx.Invoke(func(_ config.Component) {}),
		// Required to avoid cyclic imports.
		fx.Provide(func(cfg config.Component) telemetry.TelemetryCollector { return telemetry.NewCollector(cfg.Object()) }),
		fx.Supply(&traceagentimpl.Params{
			CPUProfile:  cliParams.CPUProfile,
			MemProfile:  cliParams.MemProfile,
			PIDFilePath: cliParams.PIDFilePath,
		}),
		fx.Provide(func(cfg config.Component) compression.Component {
			if cfg.Object().HasFeature("zstd-encoding") {
				return zstd.NewComponent()
			}
			return gzip.NewComponent()
		}),
		trace.Bundle(),
		fetchonlyimpl.Module(),
		configsyncimpl.OptionalModule(),
		// Force the instantiation of the components
		fx.Invoke(func(_ traceagent.Component, _ optional.Option[configsync.Component], _ autoexit.Component) {}),
	)
	if err != nil && errors.Is(err, traceagentimpl.ErrAgentDisabled) {
		return nil
	}
	return err
}<|MERGE_RESOLUTION|>--- conflicted
+++ resolved
@@ -93,13 +93,8 @@
 		}),
 		logtracefx.Module(),
 		// setup workloadmeta
-<<<<<<< HEAD
 		fx.Provide(wmcatalog.GetCatalog),
-		fx.Supply(workloadmeta.Params{
-=======
-		wmcatalog.GetCatalog(),
 		workloadmetafx.Module(workloadmeta.Params{
->>>>>>> 3b1e55e5
 			AgentType:  workloadmeta.NodeAgent,
 			InitHelper: common.GetWorkloadmetaInit(),
 		}),
