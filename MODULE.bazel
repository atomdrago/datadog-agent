--- conflicted
+++ resolved
@@ -17,7 +17,16 @@
 # to be able to build using `rules_foreign_cc` on MacOS M1
 register_toolchains("@@rules_foreign_cc~//toolchains:built_ninja_toolchain")
 
-<<<<<<< HEAD
+find_rpmbuild = use_extension(
+    "@rules_pkg//toolchains/rpm:rpmbuild_configure.bzl",
+    "find_system_rpmbuild_bzlmod",
+)
+use_repo(find_rpmbuild, "rules_pkg_rpmbuild")
+
+register_toolchains(
+    "@rules_pkg_rpmbuild//:all",
+)
+
 ## THIRD-PARTY DEPS
 http_archive = use_repo_rule("@bazel_tools//tools/build_defs/repo:http.bzl", "http_archive")
 
@@ -40,18 +49,6 @@
 ##################
 ## GO / GAZELLE ##
 ##################
-=======
-find_rpmbuild = use_extension(
-    "@rules_pkg//toolchains/rpm:rpmbuild_configure.bzl",
-    "find_system_rpmbuild_bzlmod",
-)
-use_repo(find_rpmbuild, "rules_pkg_rpmbuild")
-
-register_toolchains(
-    "@rules_pkg_rpmbuild//:all",
-)
-
->>>>>>> 77e3260f
 # We need an unreleased recent commit because we need support for local path replaces
 # https://github.com/bazelbuild/bazel-gazelle/pull/1776
 git_override(
