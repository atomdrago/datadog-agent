--- conflicted
+++ resolved
@@ -27,13 +27,9 @@
 type Provider interface {
 	Start()
 	Stop()
-<<<<<<< HEAD
-	NextPipelineChan() chan message.TimedMessage[*message.Message]
-=======
 	ReconfigureSDSStandardRules(standardRules []byte) error
 	ReconfigureSDSAgentConfig(config []byte) error
-	NextPipelineChan() chan *message.Message
->>>>>>> 15ed45e7
+	NextPipelineChan() chan message.TimedMessage[*message.Message]
 	// Flush flushes all pipeline contained in this Provider
 	Flush(ctx context.Context)
 }
