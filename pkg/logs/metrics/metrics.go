// Unless explicitly stated otherwise all files in this repository are licensed
// under the Apache License Version 2.0.
// This product includes software developed at Datadog (https://www.datadoghq.com/).
// Copyright 2016-present Datadog, Inc.

//nolint:revive // TODO(AML) Fix revive linter
package metrics

import (
	"expvar"

	"github.com/DataDog/datadog-agent/pkg/telemetry"
)

var (
	// LogsExpvars contains metrics for the logs agent.
	LogsExpvars *expvar.Map
	// LogsDecoded is the total number of decoded logs
	LogsDecoded = expvar.Int{}
	// TlmLogsDecoded is the total number of decoded logs
	TlmLogsDecoded = telemetry.NewCounter("logs", "decoded",
		nil, "Total number of decoded logs")
	// LogsProcessed is the total number of processed logs.
	LogsProcessed = expvar.Int{}
	// TlmLogsProcessed is the total number of processed logs.
	TlmLogsProcessed = telemetry.NewCounter("logs", "processed",
		nil, "Total number of processed logs")

	// LogsSent is the total number of sent logs.
	LogsSent = expvar.Int{}
	// TlmLogsSent is the total number of sent logs.
	TlmLogsSent = telemetry.NewCounter("logs", "sent",
		nil, "Total number of sent logs")
	// DestinationErrors is the total number of network errors.
	DestinationErrors = expvar.Int{}
	// TlmDestinationErrors is the total number of network errors.
	TlmDestinationErrors = telemetry.NewCounter("logs", "network_errors",
		nil, "Total number of network errors")
	// DestinationLogsDropped is the total number of logs dropped per Destination
	DestinationLogsDropped = expvar.Map{}
	// TlmLogsDropped is the total number of logs dropped per Destination
	TlmLogsDropped = telemetry.NewCounter("logs", "dropped",
		[]string{"destination"}, "Total number of logs dropped per Destination")
	// BytesSent is the total number of sent bytes before encoding if any
	BytesSent = expvar.Int{}
	// TlmBytesSent is the total number of sent bytes before encoding if any
	TlmBytesSent = telemetry.NewCounter("logs", "bytes_sent",
		nil, "Total number of bytes send before encoding if any")
	// RetryCount is the total number of times we have retried payloads that failed to send
	RetryCount = expvar.Int{}
	// TlmRetryCountis the total number of times we have retried payloads that failed to send
	TlmRetryCount = telemetry.NewCounter("logs", "retry_count",
		nil, "Total number of retried paylaods")
	// RetryTimeSpent is the total time spent retrying payloads that failed to send
	RetryTimeSpent = expvar.Int{}
	// EncodedBytesSent is the total number of sent bytes after encoding if any
	EncodedBytesSent = expvar.Int{}
	// TlmEncodedBytesSent is the total number of sent bytes after encoding if any
	TlmEncodedBytesSent = telemetry.NewCounter("logs", "encoded_bytes_sent",
		nil, "Total number of sent bytes after encoding if any")
	// SenderLatency the last reported latency value from the http sender (ms)
	SenderLatency = expvar.Int{}
	// TlmSenderLatency a histogram of http sender latency (ms)
	TlmSenderLatency = telemetry.NewHistogram("logs", "sender_latency",
		nil, "Histogram of http sender latency in ms", []float64{10, 25, 50, 75, 100, 250, 500, 1000, 10000})
	// DestinationExpVars a map of sender utilization metrics for each http destination
	DestinationExpVars = expvar.Map{}
	// TODO: Add LogsCollected for the total number of collected logs.
	//nolint:revive // TODO(AML) Fix revive linter
	DestinationHttpRespByStatusAndUrl = expvar.Map{}
	//nolint:revive // TODO(AML) Fix revive linter
	TlmDestinationHttpRespByStatusAndUrl = telemetry.NewCounter("logs", "destination_http_resp", []string{"status_code", "url"}, "Count of http responses by status code and destination url")

<<<<<<< HEAD
	// TlmLogsDiscardedFromSDSBuffer how many messages were dropped when waiting for an SDS configuration because the buffer is full
	TlmLogsDiscardedFromSDSBuffer = telemetry.NewCounter("logs", "sds__dropped_from_buffer", nil, "Count of messages dropped from the buffer while waiting for an SDS configuration")
=======
	TlmLogsInput = telemetry.NewCounter("logs", "input", nil, "Total number of log messages read.")
	// For output see `TlmLogsSent`.
	TlmFileRead = telemetry.NewGauge("processing", "file_read", []string{"file_name"}, "File read progress.")
	TlmChanTime = telemetry.NewHistogram("processing",
		"channel_time",
		[]string{"channel"},
		"Time to send on the processing channel",
		[]float64{1000000, 2000000, 3000000, 4000000, 5000000, 6000000, 7000000, 8000000, 9000000, 10000000})

	TlmChanTimeSkew = telemetry.NewGauge("processing", "channel_time_skew", []string{"channel"}, "Skew of the processing channel")

	TlmChanLength = telemetry.NewGauge("processing", "channel_length", []string{"channel"}, "Length of the processing channel")

	TlmProcessTime = telemetry.NewHistogram("processing", "time",
		[]string{},
		"Time spent processing a message",
		[]float64{1000000, 2000000, 3000000, 4000000, 5000000, 6000000, 7000000, 8000000, 9000000, 10000000})

	TlmMessageLatency = telemetry.NewHistogram("log",
		"latency",
		[]string{},
		"Time between message creation and processing",
		[]float64{1000000, 2000000, 3000000, 4000000, 5000000, 6000000, 7000000, 8000000, 9000000, 10000000})
>>>>>>> 3c512f11
)

func init() {
	LogsExpvars = expvar.NewMap("logs-agent")
	LogsExpvars.Set("LogsDecoded", &LogsDecoded)
	LogsExpvars.Set("LogsProcessed", &LogsProcessed)
	LogsExpvars.Set("LogsSent", &LogsSent)
	LogsExpvars.Set("DestinationErrors", &DestinationErrors)
	LogsExpvars.Set("DestinationLogsDropped", &DestinationLogsDropped)
	LogsExpvars.Set("BytesSent", &BytesSent)
	LogsExpvars.Set("RetryCount", &RetryCount)
	LogsExpvars.Set("RetryTimeSpent", &RetryTimeSpent)
	LogsExpvars.Set("EncodedBytesSent", &EncodedBytesSent)
	LogsExpvars.Set("SenderLatency", &SenderLatency)
	LogsExpvars.Set("HttpDestinationStats", &DestinationExpVars)
}<|MERGE_RESOLUTION|>--- conflicted
+++ resolved
@@ -71,10 +71,8 @@
 	//nolint:revive // TODO(AML) Fix revive linter
 	TlmDestinationHttpRespByStatusAndUrl = telemetry.NewCounter("logs", "destination_http_resp", []string{"status_code", "url"}, "Count of http responses by status code and destination url")
 
-<<<<<<< HEAD
 	// TlmLogsDiscardedFromSDSBuffer how many messages were dropped when waiting for an SDS configuration because the buffer is full
 	TlmLogsDiscardedFromSDSBuffer = telemetry.NewCounter("logs", "sds__dropped_from_buffer", nil, "Count of messages dropped from the buffer while waiting for an SDS configuration")
-=======
 	TlmLogsInput = telemetry.NewCounter("logs", "input", nil, "Total number of log messages read.")
 	// For output see `TlmLogsSent`.
 	TlmFileRead = telemetry.NewGauge("processing", "file_read", []string{"file_name"}, "File read progress.")
@@ -98,7 +96,6 @@
 		[]string{},
 		"Time between message creation and processing",
 		[]float64{1000000, 2000000, 3000000, 4000000, 5000000, 6000000, 7000000, 8000000, 9000000, 10000000})
->>>>>>> 3c512f11
 )
 
 func init() {
