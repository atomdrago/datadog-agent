--- conflicted
+++ resolved
@@ -283,12 +283,8 @@
 		o.ConstantEditors = mgrOpts.ConstantEditors
 		o.DefaultKprobeAttachMethod = mgrOpts.DefaultKprobeAttachMethod
 		o.DefaultKProbeMaxActive = mgrOpts.DefaultKProbeMaxActive
-<<<<<<< HEAD
+		o.BypassEnabled = mgrOpts.BypassEnabled
 		m, closeFn, err = tracerLoaderFromAsset(ar, false, true, config, o, connCloseEventHandler, failedConnsHandler)
-=======
-		o.BypassEnabled = mgrOpts.BypassEnabled
-		m, closeFn, err = tracerLoaderFromAsset(ar, false, true, config, o, connCloseEventHandler)
->>>>>>> dc786359
 		return err
 	})
 
