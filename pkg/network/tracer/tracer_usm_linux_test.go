--- conflicted
+++ resolved
@@ -293,16 +293,11 @@
 
 	cfg := testConfig()
 	cfg.ProtocolClassificationEnabled = true
-<<<<<<< HEAD
-	cfg.BPFDebug = true
-=======
-
->>>>>>> 51857e09
+
 	if !classificationSupported(cfg) {
 		t.Skip("TLS classification platform not supported")
 	}
 
-<<<<<<< HEAD
 	t.Run("Already running python server", func(t *testing.T) {
 		serverAddr := net.JoinHostPort("localhost", httpsPort)
 		portAsValue, err := strconv.ParseUint(httpsPort, 10, 16)
@@ -328,23 +323,27 @@
 			_ = resp.Body.Close()
 		}
 
+		makeRequest()
 		tr := setupTracer(t, cfg)
-		require.NoError(t, tr.ebpfTracer.Pause())
-
+		time.Sleep(100 * time.Millisecond)
 		makeRequest()
-		require.NoError(t, tr.ebpfTracer.Resume(), "enable probes")
-		makeRequest()
 
 		// Iterate through active connections until we find connection created above
+		var foundIncoming, foundOutgoing bool
 		require.Eventuallyf(t, func() bool {
 			payload := getConnections(t, tr)
+
 			for _, c := range payload.Conns {
-				if c.DPort == uint16(portAsValue) && c.ProtocolStack.Contains(protocols.TLS) {
-					return true
+				if !foundIncoming && c.DPort == uint16(portAsValue) && c.ProtocolStack.Contains(protocols.TLS) {
+					foundIncoming = true
+				}
+
+				if !foundOutgoing && c.SPort == uint16(portAsValue) && c.ProtocolStack.Contains(protocols.TLS) {
+					foundOutgoing = true
 				}
 			}
-			return false
-		}, 4*time.Second, 100*time.Millisecond, "couldn't find TLS connection matching: dst port %v", httpsPort)
+			return foundIncoming && foundOutgoing
+		}, 4*time.Second, 100*time.Millisecond, "couldn't find matching TLS connection")
 	})
 
 	t.Run("From PCAP", func(t *testing.T) {
@@ -374,53 +373,6 @@
 			spew.Dump(key, value)
 		}
 	})
-=======
-	serverAddr := net.JoinHostPort("localhost", httpsPort)
-	portAsValue, err := strconv.ParseUint(httpsPort, 10, 16)
-	require.NoError(t, err)
-
-	_ = testutil.HTTPPythonServer(t, serverAddr, testutil.Options{
-		EnableKeepAlive: false,
-		EnableTLS:       true,
-	})
-
-	client := &nethttp.Client{
-		Transport: &nethttp.Transport{
-			TLSClientConfig: &tls.Config{InsecureSkipVerify: true},
-		},
-	}
-
-	// Helper to make a request to the server, and discard the response.
-	makeRequest := func() {
-		resp, err := client.Get(fmt.Sprintf("https://%s/200/test", serverAddr))
-		require.NoError(t, err)
-
-		_, _ = io.Copy(io.Discard, resp.Body)
-		_ = resp.Body.Close()
-	}
-
-	makeRequest()
-	tr := setupTracer(t, cfg)
-	time.Sleep(100 * time.Millisecond)
-	makeRequest()
-
-	// Iterate through active connections until we find connection created above
-	var foundIncoming, foundOutgoing bool
-	require.Eventuallyf(t, func() bool {
-		payload := getConnections(t, tr)
-
-		for _, c := range payload.Conns {
-			if !foundIncoming && c.DPort == uint16(portAsValue) && c.ProtocolStack.Contains(protocols.TLS) {
-				foundIncoming = true
-			}
-
-			if !foundOutgoing && c.SPort == uint16(portAsValue) && c.ProtocolStack.Contains(protocols.TLS) {
-				foundOutgoing = true
-			}
-		}
-		return foundIncoming && foundOutgoing
-	}, 4*time.Second, 100*time.Millisecond, "couldn't find matching TLS connection")
->>>>>>> 51857e09
 }
 
 func skipIfHTTPSNotSupported(t *testing.T, _ testContext) {
