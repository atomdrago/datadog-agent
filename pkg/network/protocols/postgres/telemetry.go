--- conflicted
+++ resolved
@@ -15,14 +15,14 @@
 )
 
 const (
-	telemetryBaseBufferSize                 = 160
 	numberOfBuckets                         = 10
 	bucketLength                            = 15
 	numberOfBucketsSmallerThanMaxBufferSize = 3
 	// firstBucketLowerBoundary is the lower boundary of the first bucket.
-	// We add 1 in order to include telemetryBaseBufferSize as the upper boundary of the third bucket.
-	// Then the first three buckets will include query lengths shorter or equal to telemetryBaseBufferSize,
+	// We add 1 in order to include BufferSize as the upper boundary of the third bucket.
+	// Then the first three buckets will include query lengths shorter or equal to BufferSize,
 	// and the rest will include sizes equal to or above the buffer size.
+	firstBucketLowerBoundary = BufferSize - numberOfBucketsSmallerThanMaxBufferSize*bucketLength + 1
 )
 
 // Telemetry is a struct to hold the telemetry for the postgres protocol
@@ -37,24 +37,7 @@
 	failedOperationExtraction *libtelemetry.Counter
 }
 
-// CountOptions holds the options for the Count function.
-type CountOptions struct {
-	TelemetryBufferSize int
-}
-
 // createQueryLengthBuckets initializes the query length buckets
-<<<<<<< HEAD
-// Bucket 1: <= 130    query length
-// Bucket 2: 131 - 145 query length
-// Bucket 3: 146 - 160 query length
-// Bucket 4: 161 - 175 query length
-// Bucket 5: 176 - 190 query length
-// Bucket 6: 191 - 205 query length
-// Bucket 7: 206 - 220 query length
-// Bucket 8: 221 - 235 query length
-// Bucket 9: 236 - 250 query length
-// Bucket 10: >= 251   query length
-=======
 // The buckets are defined relative to a `BufferSize` and a `bucketLength` as follows:
 // Bucket 0: 0 to BufferSize - 2*bucketLength
 // Bucket 1: BufferSize - 2*bucketLength + 1 to BufferSize - bucketLength
@@ -66,7 +49,6 @@
 // Bucket 7: BufferSize + 4*bucketLength + 1 to BufferSize + 5*bucketLength
 // Bucket 8: BufferSize + 5*bucketLength + 1 to BufferSize + 6*bucketLength
 // Bucket 9: BufferSize + 6*bucketLength + 1 to BufferSize + 7*bucketLength
->>>>>>> a6fe1f2c
 func createQueryLengthBuckets(metricGroup *libtelemetry.MetricGroup) [numberOfBuckets]*libtelemetry.Counter {
 	var buckets [numberOfBuckets]*libtelemetry.Counter
 	for i := 0; i < numberOfBuckets; i++ {
@@ -88,20 +70,16 @@
 }
 
 // getBucketIndex returns the index of the bucket for the given query size
-func getBucketIndex(querySize int, options ...CountOptions) int {
-	firstBucketLowerBoundary := telemetryBaseBufferSize - numberOfBucketsSmallerThanMaxBufferSize*bucketLength + 1
-	if len(options) > 0 {
-		firstBucketLowerBoundary = options[0].TelemetryBufferSize - numberOfBucketsSmallerThanMaxBufferSize*bucketLength + 1
-	}
+func getBucketIndex(querySize int) int {
 	bucketIndex := max(0, querySize-firstBucketLowerBoundary) / bucketLength
 	return min(bucketIndex, numberOfBuckets-1)
 }
 
 // Count increments the telemetry counters based on the event data
-func (t *Telemetry) Count(tx *EbpfEvent, eventWrapper *EventWrapper, options ...CountOptions) {
+func (t *Telemetry) Count(tx *EbpfEvent, eventWrapper *EventWrapper) {
 	querySize := int(tx.Tx.Original_query_size)
 
-	bucketIndex := getBucketIndex(querySize, options...)
+	bucketIndex := getBucketIndex(querySize)
 	if bucketIndex >= 0 && bucketIndex < len(t.queryLengthBuckets) {
 		t.queryLengthBuckets[bucketIndex].Add(1)
 	}
