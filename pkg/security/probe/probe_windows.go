// Unless explicitly stated otherwise all files in this repository are licensed
// under the Apache License Version 2.0.
// This product includes software developed at Datadog (https://www.datadoghq.com/).
// Copyright 2016-present Datadog, Inc.

// Package probe holds probe related files
package probe

import (
	"context"
	"errors"
	"fmt"
	"path/filepath"
	"sync"
	"time"

	"github.com/DataDog/datadog-go/v5/statsd"
	"github.com/cenkalti/backoff/v4"
	lru "github.com/hashicorp/golang-lru/v2"

	"github.com/DataDog/datadog-agent/comp/core/workloadmeta"
	"github.com/DataDog/datadog-agent/comp/etw"
	etwimpl "github.com/DataDog/datadog-agent/comp/etw/impl"
	"github.com/DataDog/datadog-agent/pkg/security/config"
	"github.com/DataDog/datadog-agent/pkg/security/metrics"
	"github.com/DataDog/datadog-agent/pkg/security/probe/kfilters"
	"github.com/DataDog/datadog-agent/pkg/security/resolvers"
	"github.com/DataDog/datadog-agent/pkg/security/resolvers/process"
	"github.com/DataDog/datadog-agent/pkg/security/secl/compiler/eval"
	"github.com/DataDog/datadog-agent/pkg/security/secl/model"
	"github.com/DataDog/datadog-agent/pkg/security/secl/rules"
	"github.com/DataDog/datadog-agent/pkg/security/seclog"
	"github.com/DataDog/datadog-agent/pkg/security/serializers"
	"github.com/DataDog/datadog-agent/pkg/util/log"
	"github.com/DataDog/datadog-agent/pkg/util/optional"
	"github.com/DataDog/datadog-agent/pkg/windowsdriver/procmon"

	"golang.org/x/sys/windows"
)

type fileCache struct {
	fileName       string
	readProcessed  bool
	writeProcessed bool
}

// WindowsProbe defines a Windows probe
type WindowsProbe struct {
	Resolvers *resolvers.Resolvers

	// Constants and configuration
	opts         Opts
	config       *config.Config
	statsdClient statsd.ClientInterface

	// internals

	// note that these events are zeroed out and reused on every notification
	// what that means is that they're not thread safe; there needs to be one
	// event for each goroutine that's doing event processing.
	event             *model.Event
	ctx               context.Context
	cancelFnc         context.CancelFunc
	wg                sync.WaitGroup
	probe             *Probe
	fieldHandlers     *FieldHandlers
	pm                *procmon.WinProcmon
	onStart           chan *procmon.ProcessStartNotification
	onStop            chan *procmon.ProcessStopNotification
	onError           chan bool
	onETWNotification chan etwNotification

	// ETW component for FIM
	fileguid windows.GUID
	regguid  windows.GUID
	//etwcomp    etw.Component
	fimSession etw.Session
	fimwg      sync.WaitGroup

	// path caches
	filePathResolver *lru.Cache[fileObjectPointer, fileCache]
	regPathResolver  *lru.Cache[regObjectPointer, string]

	// state tracking
	renamePreArgs *lru.Cache[uint64, string]

	// stats
	stats stats
	// discarders
	discardedPaths     *lru.Cache[string, struct{}]
	discardedBasenames *lru.Cache[string, struct{}]

	// map of device path to volume name (i.e. c:)
	volumeMap map[string]string

	discardedFileHandles *lru.Cache[fileObjectPointer, struct{}]

	// actions
	processKiller *ProcessKiller

	// enabled probes
	isRenameEnabled bool
	isWriteEnabled  bool
	isDeleteEnabled bool

<<<<<<< HEAD
	blockonchannelsend bool
=======
	// approvers
	approvers map[eval.Field][]approver
}

type approver interface {
	Approve(_ string) bool
}

type patternApprover struct {
	matcher *eval.PatternStringMatcher
}

// Approve the value
func (p *patternApprover) Approve(value string) bool {
	return p.matcher.Matches(value)
}

func newPatternApprover(pattern string) (*patternApprover, error) {
	var matcher eval.PatternStringMatcher
	if err := matcher.Compile(pattern, true); err != nil {
		return nil, err
	}
	return &patternApprover{
		matcher: &matcher,
	}, nil
>>>>>>> d9e303a6
}

type renameState struct {
	fileObject uint64
	path       string
}

type etwNotification struct {
	arg any
	pid uint32
}

type stats struct {
	// driver notifications
	procStart uint64
	procStop  uint64

	totalEtwNotifications uint64
	// etw file notifications
	fileCreate         uint64
	fileCreateNew      uint64
	fileCleanup        uint64
	fileClose          uint64
	fileFlush          uint64
	fileWrite          uint64
	fileWriteProcessed uint64

	fileSetInformation     uint64
	fileSetDelete          uint64
	fileidRename           uint64
	fileidQueryInformation uint64
	fileidFSCTL            uint64
	fileidRename29         uint64

	// etw registry notifications
	regCreateKey   uint64
	regOpenKey     uint64
	regDeleteKey   uint64
	regFlushKey    uint64
	regCloseKey    uint64
	regSetValueKey uint64

	//filePathResolver status
	fileCreateSkippedDiscardedPaths     uint64
	fileCreateSkippedDiscardedBasenames uint64

	fileNameCacheEvictions uint64
	registryCacheEvictions uint64

	// currently not used, reserved for future use
	etwChannelBlocked uint64

	// map of unwanted etw notifications
	unwantedFile map[uint16]uint64
	unwantedReg  map[uint16]uint64
}

/*
 * callback function for every etw notification, after it's been parsed.
 * pid is provided for testing purposes, to allow filtering on pid.  it is
 * not expected to be used at runtime
 */
type etwCallback func(n interface{}, pid uint32)

// Init initializes the probe
func (p *WindowsProbe) Init() error {

	if !p.opts.disableProcmon {
		pm, err := procmon.NewWinProcMon(p.onStart, p.onStop, p.onError, procmon.ProcmonDefaultReceiveSize, procmon.ProcmonDefaultNumBufs)
		if err != nil {
			return err
		}
		p.pm = pm
	}
	return p.initEtwFIM()
}

func (p *WindowsProbe) initEtwFIM() error {

	if !p.config.RuntimeSecurity.FIMEnabled {
		return nil
	}
	_ = p.initializeVolumeMap()
	// log at Warning right now because it's not expected to be enabled
	log.Warnf("Enabling FIM processing")
	etwSessionName := "SystemProbeFIM_ETW"
	etwcomp, err := etwimpl.NewEtw()
	if err != nil {
		return err
	}
	p.fimSession, err = etwcomp.NewSession(etwSessionName, func(cfg *etw.SessionConfiguration) {
		if p.config.RuntimeSecurity.ETWEventsMaxBuffers > 0 {
			log.Infof("Setting ETW Max buffers to %d", p.config.RuntimeSecurity.ETWEventsMaxBuffers)
			cfg.MaxBuffers = uint32(p.config.RuntimeSecurity.ETWEventsMaxBuffers)
		}
	})

	if err != nil {
		return err
	}

	// provider name="Microsoft-Windows-Kernel-File" guid="{edd08927-9cc4-4e65-b970-c2560fb5c289}"
	p.fileguid, err = windows.GUIDFromString("{edd08927-9cc4-4e65-b970-c2560fb5c289}")
	if err != nil {
		log.Errorf("Error converting guid %v", err)
		return err
	}

	//<provider name="Microsoft-Windows-Kernel-Registry" guid="{70eb4f03-c1de-4f73-a051-33d13d5413bd}"
	p.regguid, err = windows.GUIDFromString("{70eb4f03-c1de-4f73-a051-33d13d5413bd}")
	if err != nil {
		log.Errorf("Error converting guid %v", err)
		return err
	}

	pidsList := make([]uint32, 0)

	p.fimSession.ConfigureProvider(p.fileguid, func(cfg *etw.ProviderConfiguration) {
		cfg.TraceLevel = etw.TRACE_LEVEL_VERBOSE
		cfg.PIDs = pidsList

		// full manifest is here https://github.com/repnz/etw-providers-docs/blob/master/Manifests-Win10-17134/Microsoft-Windows-Kernel-File.xml
		/* the mask keywords available are
				<keywords>
					<keyword name="KERNEL_FILE_KEYWORD_FILENAME" message="$(string.keyword_KERNEL_FILE_KEYWORD_FILENAME)" mask="0x10"/>
					<keyword name="KERNEL_FILE_KEYWORD_FILEIO" message="$(string.keyword_KERNEL_FILE_KEYWORD_FILEIO)" mask="0x20"/>
					<keyword name="KERNEL_FILE_KEYWORD_OP_END" message="$(string.keyword_KERNEL_FILE_KEYWORD_OP_END)" mask="0x40"/>
					<keyword name="KERNEL_FILE_KEYWORD_CREATE" message="$(string.keyword_KERNEL_FILE_KEYWORD_CREATE)" mask="0x80"/>
					<keyword name="KERNEL_FILE_KEYWORD_READ" message="$(string.keyword_KERNEL_FILE_KEYWORD_READ)" mask="0x100"/>
					<keyword name="KERNEL_FILE_KEYWORD_WRITE" message="$(string.keyword_KERNEL_FILE_KEYWORD_WRITE)" mask="0x200"/>
					<keyword name="KERNEL_FILE_KEYWORD_DELETE_PATH" message="$(string.keyword_KERNEL_FILE_KEYWORD_DELETE_PATH)" mask="0x400"/>
					<keyword name="KERNEL_FILE_KEYWORD_RENAME_SETLINK_PATH" message="$(string.keyword_KERNEL_FILE_KEYWORD_RENAME_SETLINK_PATH)" mask="0x800"/>
					<keyword name="KERNEL_FILE_KEYWORD_CREATE_NEW_FILE" message="$(string.keyword_KERNEL_FILE_KEYWORD_CREATE_NEW_FILE)" mask="0x1000"/>
		    	</keywords>
		*/
		// try masking on create & create_new_file
		// given the current requirements, I think we can _probably_ just do create_new_file
		cfg.MatchAnyKeyword = 0x18A0

		fileIds := []uint16{
			idCreate,
			idCreateNewFile,
			idCleanup,
			idClose,
			idWrite,
			idSetDelete,
			idDeletePath,
			idRename,
			idRenamePath,
			idRename29,
		}

		cfg.EnabledIDs = fileIds
	})
	p.fimSession.ConfigureProvider(p.regguid, func(cfg *etw.ProviderConfiguration) {
		cfg.TraceLevel = etw.TRACE_LEVEL_VERBOSE
		cfg.PIDs = pidsList

		// full manifest is here https://github.com/repnz/etw-providers-docs/blob/master/Manifests-Win10-17134/Microsoft-Windows-Kernel-Registry.xml
		/* the mask keywords available are
				 <keywords>
					<keyword name="CloseKey" message="$(string.keyword_CloseKey)" mask="0x1"/>
					<keyword name="QuerySecurityKey" message="$(string.keyword_QuerySecurityKey)" mask="0x2"/>
					<keyword name="SetSecurityKey" message="$(string.keyword_SetSecurityKey)" mask="0x4"/>
					<keyword name="EnumerateValueKey" message="$(string.keyword_EnumerateValueKey)" mask="0x10"/>
					<keyword name="QueryMultipleValueKey" message="$(string.keyword_QueryMultipleValueKey)" mask="0x20"/>
					<keyword name="SetInformationKey" message="$(string.keyword_SetInformationKey)" mask="0x40"/>
					<keyword name="FlushKey" message="$(string.keyword_FlushKey)" mask="0x80"/>
					<keyword name="SetValueKey" message="$(string.keyword_SetValueKey)" mask="0x100"/>
					<keyword name="DeleteValueKey" message="$(string.keyword_DeleteValueKey)" mask="0x200"/>
					<keyword name="QueryValueKey" message="$(string.keyword_QueryValueKey)" mask="0x400"/>
					<keyword name="EnumerateKey" message="$(string.keyword_EnumerateKey)" mask="0x800"/>
					<keyword name="CreateKey" message="$(string.keyword_CreateKey)" mask="0x1000"/>
					<keyword name="OpenKey" message="$(string.keyword_OpenKey)" mask="0x2000"/>
					<keyword name="DeleteKey" message="$(string.keyword_DeleteKey)" mask="0x4000"/>
					<keyword name="QueryKey" message="$(string.keyword_QueryKey)" mask="0x8000"/>
		    	</keywords>
		*/
		// try masking on create & create_new_file
		// given the current requirements, I think we can _probably_ just do create_new_file
		cfg.MatchAnyKeyword = 0xF7E3
	})

	err = p.fimSession.EnableProvider(p.fileguid)
	if err != nil {
		log.Warnf("Error enabling provider %v", err)
		return err
	}
	err = p.fimSession.EnableProvider(p.regguid)
	if err != nil {
		log.Warnf("Error enabling provider %v", err)
		return err
	}
	return nil
}

// Setup the runtime security probe
func (p *WindowsProbe) Setup() error {
	return nil
}

// Stop the probe
func (p *WindowsProbe) Stop() {
	if p.fimSession != nil {
		_ = p.fimSession.StopTracing()
		p.fimwg.Wait()
	}
	if p.pm != nil {
		p.pm.Stop()
	}
}

// currently support only string base approver for now
func (p *WindowsProbe) approve(field eval.Field, value string) bool {
	approvers, exists := p.approvers[field]
	if !exists {
		// no approvers, so no filtering for this field
		return true
	}

	for _, approver := range approvers {
		if approver.Approve(value) {
			return true
		}
	}

	return false
}

func (p *WindowsProbe) setupEtw(ecb etwCallback) error {

	log.Info("Starting tracing...")
	err := p.fimSession.StartTracing(func(e *etw.DDEventRecord) {
		p.stats.totalEtwNotifications++
		switch e.EventHeader.ProviderID {
		case etw.DDGUID(p.fileguid):
			switch e.EventHeader.EventDescriptor.ID {
			default:
				p.stats.unwantedFile[e.EventHeader.EventDescriptor.ID]++
				return
			/*
				case idNameCreate:
					if ca, err := p.parseNameCreateArgs(e); err == nil {
						log.Tracef("Received nameCreate event %d %s\n", e.EventHeader.EventDescriptor.ID, ca)
						ecb(ca, e.EventHeader.ProcessID)
					}
			*/
			/*
				case idNameDelete:
					if ca, err := p.parseNameDeleteArgs(e); err == nil {
						log.Tracef("Received nameDelete event %d %s\n", e.EventHeader.EventDescriptor.ID, ca)
						ecb(ca, e.EventHeader.ProcessID)
					}
			*/
			case idCreate:
				if ca, err := p.parseCreateHandleArgs(e); err == nil {
					log.Tracef("Received idCreate event %d %s\n", e.EventHeader.EventDescriptor.ID, ca)
					ecb(ca, e.EventHeader.ProcessID)
				}
				p.stats.fileCreate++
			case idCreateNewFile:
				if ca, err := p.parseCreateNewFileArgs(e); err == nil {
					//log.Tracef("Received idCreateNewFile event %d %s\n", e.EventHeader.EventDescriptor.ID, ca)
					ecb(ca, e.EventHeader.ProcessID)
				}
				p.stats.fileCreateNew++
			case idCleanup:

				if ca, err := p.parseCleanupArgs(e); err == nil {
					log.Tracef("Received cleanup event %d %s\n", e.EventHeader.EventDescriptor.ID, ca)
					ecb(ca, e.EventHeader.ProcessID)
				}
				p.stats.fileCleanup++
			case idClose:
				if ca, err := p.parseCloseArgs(e); err == nil {
					log.Tracef("Received Close event %d %s\n", e.EventHeader.EventDescriptor.ID, ca)
					ecb(ca, e.EventHeader.ProcessID)
					// lru is thread safe, has its own locking
					p.filePathResolver.Remove(ca.fileObject)
					p.discardedFileHandles.Remove(ca.fileObject)
				}
				p.stats.fileClose++
			/*
				case idFlush:
					/*
						if fa, err := p.parseFlushArgs(e); err == nil {
							ecb(fa, e.EventHeader.ProcessID)
						}
					p.stats.fileFlush++
			*/
			case idWrite:
				if p.isWriteEnabled {
					if wa, err := p.parseWriteArgs(e); err == nil {
						//fmt.Printf("Received Write event %d %s\n", e.EventHeader.EventDescriptor.ID, wa)
						log.Tracef("Received Write event %d %s\n", e.EventHeader.EventDescriptor.ID, wa)
						ecb(wa, e.EventHeader.ProcessID)
						p.stats.fileWriteProcessed++
					}
				}
				p.stats.fileWrite++
				/*
					case idSetInformation:
						if si, err := p.parseInformationArgs(e); err == nil {
							log.Tracef("Received SetInformation event %d %s\n", e.EventHeader.EventDescriptor.ID, si)
							ecb(si, e.EventHeader.ProcessID)
						}
				*/

			case idSetDelete:
				if p.isDeleteEnabled {
					if sd, err := p.parseSetDeleteArgs(e); err == nil {
						log.Tracef("Received SetDelete event %d %s\n", e.EventHeader.EventDescriptor.ID, sd)
						ecb(sd, e.EventHeader.ProcessID)
					}
					p.stats.fileSetDelete++
				}
			case idDeletePath:
				if p.isDeleteEnabled {
					if dp, err := p.parseDeletePathArgs(e); err == nil {
						log.Tracef("Received DeletePath event %d %s\n", e.EventHeader.EventDescriptor.ID, dp)
						ecb(dp, e.EventHeader.ProcessID)
					}
				}

			case idRename:
				if p.isRenameEnabled {
					if rn, err := p.parseRenameArgs(e); err == nil {
						log.Tracef("Received Rename event %d %s\n", e.EventHeader.EventDescriptor.ID, rn)
						ecb(rn, e.EventHeader.ProcessID)
					}
					p.stats.fileidRename++
				}
			case idRenamePath:
				if p.isRenameEnabled {
					if rn, err := p.parseRenamePathArgs(e); err == nil {
						log.Tracef("Received RenamePath event %d %s\n", e.EventHeader.EventDescriptor.ID, rn)
						ecb(rn, e.EventHeader.ProcessID)
					}
				}
			/*
				case idQueryInformation:
					p.stats.fileidQueryInformation++
			*/
			/*
				case idFSCTL:
					if fs, err := p.parseFsctlArgs(e); err == nil {
						log.Tracef("Received FSCTL event %d %s\n", e.EventHeader.EventDescriptor.ID, fs)
						ecb(fs, e.EventHeader.ProcessID)
					}
					p.stats.fileidFSCTL++
			*/
			case idRename29:
				if p.isRenameEnabled {
					if rn, err := p.parseRename29Args(e); err == nil {
						log.Tracef("Received Rename29 event %d %s\n", e.EventHeader.EventDescriptor.ID, rn)
						ecb(rn, e.EventHeader.ProcessID)
					}
					p.stats.fileidRename29++
				}
			}

		case etw.DDGUID(p.regguid):
			switch e.EventHeader.EventDescriptor.ID {
			default:
				p.stats.unwantedReg[e.EventHeader.EventDescriptor.ID]++
				return
			case idRegCreateKey:
				if cka, err := p.parseCreateRegistryKey(e); err == nil {
					//log.Tracef("Got idRegCreateKey %s", cka)
					ecb(cka, e.EventHeader.ProcessID)
				}
				p.stats.regCreateKey++
			case idRegOpenKey:
				if cka, err := p.parseOpenRegistryKey(e); err == nil {
					//log.Tracef("Got idRegOpenKey %s", cka)
					ecb(cka, e.EventHeader.ProcessID)
				}
				p.stats.regOpenKey++
			case idRegDeleteKey:
				if dka, err := p.parseDeleteRegistryKey(e); err == nil {
					//log.Tracef("Got idRegDeleteKey %v", dka)
					ecb(dka, e.EventHeader.ProcessID)
				}
				p.stats.regDeleteKey++
			/*
				case idRegFlushKey:
						if dka, err := p.parseFlushKey(e); err == nil {
							log.Tracef("Got idRegFlushKey %v", dka)
						}
					p.stats.regFlushKey++
			*/
			case idRegCloseKey:
				if dka, err := p.parseCloseKeyArgs(e); err == nil {
					log.Tracef("Got idRegCloseKey %s", dka)
					p.regPathResolver.Remove(dka.keyObject)
				}
				p.stats.regCloseKey++
				/*
					case idQuerySecurityKey:
						if dka, err := p.parseQuerySecurityKeyArgs(e); err == nil {
							log.Tracef("Got idQuerySecurityKey %v", dka.keyName)
						}
				*/
				/*
					case idSetSecurityKey:
						if dka, err := p.parseSetSecurityKeyArgs(e); err == nil {
							log.Tracef("Got idSetSecurityKey %v", dka.keyName)
						}
				*/
			case idRegSetValueKey:
				if svk, err := p.parseSetValueKey(e); err == nil {
					//log.Tracef("Got idRegSetValueKey %s", svk)
					ecb(svk, e.EventHeader.ProcessID)

				}
				p.stats.regSetValueKey++

			}
		}
	})
	return err

}

// Start processing events
func (p *WindowsProbe) Start() error {

	log.Infof("Windows probe started")
	if p.fimSession != nil {
		// log at Warning right now because it's not expected to be enabled
		log.Warnf("Enabling FIM processing")
		p.fimwg.Add(1)

		go func() {
			defer p.fimwg.Done()
			err := p.setupEtw(func(n interface{}, pid uint32) {
				if p.blockonchannelsend {
					p.onETWNotification <- etwNotification{n, pid}
				} else {
					select {
					case p.onETWNotification <- etwNotification{n, pid}:
					default:
						p.stats.etwChannelBlocked++
					}
				}

			})
			log.Infof("Done StartTracing %v", err)
		}()
	}
	if p.pm == nil {
		return nil
	}
	p.wg.Add(1)
	go func() {
		defer p.wg.Done()

		for {
			ev := p.zeroEvent()

			select {
			case <-p.ctx.Done():
				return

			case <-p.onError:
				// in this case, we got some sort of error that the underlying
				// subsystem can't recover from.  Need to initiate some sort of cleanup

			case start := <-p.onStart:
				if !p.handleProcessStart(ev, start) {
					continue
				}
			case stop := <-p.onStop:
				if !p.handleProcessStop(ev, stop) {
					continue
				}
			case notif := <-p.onETWNotification:
				if !p.handleETWNotification(ev, notif) {
					continue
				}
			}

			p.DispatchEvent(ev)

			// flush pending kill actions
			p.processKiller.FlushPendingReports()
		}
	}()
	return p.pm.Start()
}

func (p *WindowsProbe) handleProcessStart(ev *model.Event, start *procmon.ProcessStartNotification) bool {
	pid := process.Pid(start.Pid)
	if pid == 0 {
		return false
	}
	p.stats.procStart++

	log.Debugf("Received start %v", start)

	// TODO
	// handle new fields
	// CreatingPRocessId
	// CreatingThreadId
	if start.RequiredSize != 0 {
		// in this case, the command line and/or the image file might not be filled in
		// depending upon how much space was needed.

		// potential actions
		// - just log/count the error and keep going
		// - restart underlying procmon with larger buffer size, at least if error keeps occurring
		log.Warnf("insufficient buffer size %v", start.RequiredSize)

	}

	pce, err := p.Resolvers.ProcessResolver.AddNewEntry(pid, uint32(start.PPid), start.ImageFile, start.CmdLine, start.OwnerSidString)
	if err != nil {
		log.Errorf("error in resolver %v", err)
		return false
	}
	ev.Type = uint32(model.ExecEventType)
	ev.Exec.Process = &pce.Process

	// use ProcessCacheEntry process context as process context
	ev.ProcessCacheEntry = pce
	ev.ProcessContext = &pce.ProcessContext

	p.Resolvers.ProcessResolver.DequeueExited()
	return true
}

func (p *WindowsProbe) handleProcessStop(ev *model.Event, stop *procmon.ProcessStopNotification) bool {
	pid := process.Pid(stop.Pid)
	if pid == 0 {
		// TODO this shouldn't happen
		return false
	}
	log.Debugf("Received stop %v", stop)
	p.stats.procStop++
	pce := p.Resolvers.ProcessResolver.GetEntry(pid)
	p.Resolvers.ProcessResolver.AddToExitedQueue(pid)

	ev.Type = uint32(model.ExitEventType)
	if pce == nil {
		log.Errorf("unable to resolve pid %d", pid)
		return false
	}
	pce.ExitTime = time.Now()
	ev.Exit.Process = &pce.Process
	// use ProcessCacheEntry process context as process context
	ev.ProcessCacheEntry = pce
	ev.ProcessContext = &pce.ProcessContext

	// update kill action reports
	p.processKiller.HandleProcessExited(ev)

	p.Resolvers.ProcessResolver.DequeueExited()
	return true
}

func (p *WindowsProbe) handleETWNotification(ev *model.Event, notif etwNotification) bool {
	// handle incoming events here
	// each event will come in as a different type
	// parse it with
	switch arg := notif.arg.(type) {
	case *createNewFileArgs:
		basename := filepath.Base(arg.fileName)

		if !p.approve("create.file.name", basename) {
			break
		}

		ev.Type = uint32(model.CreateNewFileEventType)
		ev.CreateNewFile = model.CreateNewFileEvent{
			File: model.FimFileEvent{
				FileObject:  uint64(arg.fileObject),
				PathnameStr: arg.fileName,
				BasenameStr: basename,
			},
		}
	case *renameArgs:
		p.renamePreArgs.Add(uint64(arg.fileObject), arg.fileName)
		return false
	case *rename29Args:
		p.renamePreArgs.Add(uint64(arg.fileObject), arg.fileName)
		return false
	case *renamePath:
		path, found := p.renamePreArgs.Get(uint64(arg.fileObject))
		if !found {
			log.Debugf("unable to find renamePreArgs for %d", uint64(arg.fileObject))
			return false
		}
		ev.Type = uint32(model.FileRenameEventType)
		ev.RenameFile = model.RenameFileEvent{
			Old: model.FimFileEvent{
				FileObject:  uint64(arg.fileObject),
				PathnameStr: path,
				BasenameStr: filepath.Base(path),
			},
			New: model.FimFileEvent{
				FileObject:  uint64(arg.fileObject),
				PathnameStr: arg.filePath,
				BasenameStr: filepath.Base(arg.filePath),
			},
		}
		p.renamePreArgs.Remove(uint64(arg.fileObject))
	case *setDeleteArgs:
		ev.Type = uint32(model.DeleteFileEventType)
		ev.DeleteFile = model.DeleteFileEvent{
			File: model.FimFileEvent{
				FileObject:  uint64(arg.fileObject),
				PathnameStr: arg.fileName,
				BasenameStr: filepath.Base(arg.fileName),
			},
		}
	case *writeArgs:
		ev.Type = uint32(model.WriteFileEventType)
		ev.WriteFile = model.WriteFileEvent{
			File: model.FimFileEvent{
				FileObject:  uint64(arg.fileObject),
				PathnameStr: arg.fileName,
				BasenameStr: filepath.Base(arg.fileName),
			},
		}

	case *createKeyArgs:
		ev.Type = uint32(model.CreateRegistryKeyEventType)
		ev.CreateRegistryKey = model.CreateRegistryKeyEvent{
			Registry: model.RegistryEvent{
				KeyPath: arg.computedFullPath,
				KeyName: filepath.Base(arg.computedFullPath),
			},
		}
	case *openKeyArgs:
		ev.Type = uint32(model.OpenRegistryKeyEventType)
		ev.OpenRegistryKey = model.OpenRegistryKeyEvent{
			Registry: model.RegistryEvent{
				KeyPath: arg.computedFullPath,
				KeyName: filepath.Base(arg.computedFullPath),
			},
		}
	case *deleteKeyArgs:
		ev.Type = uint32(model.DeleteRegistryKeyEventType)
		ev.DeleteRegistryKey = model.DeleteRegistryKeyEvent{
			Registry: model.RegistryEvent{
				KeyName: filepath.Base(arg.computedFullPath),
				KeyPath: arg.computedFullPath,
			},
		}
	case *setValueKeyArgs:
		ev.Type = uint32(model.SetRegistryKeyValueEventType)
		ev.SetRegistryKeyValue = model.SetRegistryKeyValueEvent{
			Registry: model.RegistryEvent{
				KeyName: filepath.Base(arg.computedFullPath),
				KeyPath: arg.computedFullPath,
			},
			ValueName: arg.valueName,
		}
	default:
		return false
	}

	if ev.Type != uint32(model.UnknownEventType) {
		errRes := p.setProcessContext(notif.pid, ev)
		if errRes != nil {
			log.Debugf("%v", errRes)
		}
		return true
	}
	return false
}

func (p *WindowsProbe) setProcessContext(pid uint32, event *model.Event) error {
	event.PIDContext.Pid = pid
	err := backoff.Retry(func() error {
		entry, isResolved := p.fieldHandlers.ResolveProcessCacheEntry(event)
		event.ProcessCacheEntry = entry
		// use ProcessCacheEntry process context as process context
		event.ProcessContext = &event.ProcessCacheEntry.ProcessContext
		if !isResolved {
			return fmt.Errorf("could not resolve process for Process: %v", pid)
		}
		return nil
	}, backoff.WithMaxRetries(backoff.NewConstantBackOff(50*time.Millisecond), 5))

	if event.ProcessCacheEntry == nil {
		panic("should always return a process cache entry")
	}

	if event.ProcessContext == nil {
		panic("should always return a process context")
	}

	return err
}

// DispatchEvent sends an event to the probe event handler
func (p *WindowsProbe) DispatchEvent(event *model.Event) {
	traceEvent("Dispatching event %s", func() ([]byte, model.EventType, error) {
		eventJSON, err := serializers.MarshalEvent(event, nil)
		return eventJSON, event.GetEventType(), err
	})

	// send event to wildcard handlers, like the CWS rule engine, first
	p.probe.sendEventToHandlers(event)

	// send event to specific event handlers, like the event monitor consumers, subsequently
	p.probe.sendEventToConsumers(event)
}

// Snapshot runs the different snapshot functions of the resolvers that
// require to sync with the current state of the system
func (p *WindowsProbe) Snapshot() error {
	return p.Resolvers.Snapshot()
}

// Close the probe
func (p *WindowsProbe) Close() error {
	if p.pm != nil {
		p.pm.Stop()
	}

	p.cancelFnc()
	p.wg.Wait()
	return nil
}

// SendStats sends statistics about the probe to Datadog
func (p *WindowsProbe) SendStats() error {
	fprLen := p.filePathResolver.Len()

	// may need to lock here
	if err := p.statsdClient.Gauge(metrics.MetricWindowsProcessStart, float64(p.stats.procStart), nil, 1); err != nil {
		return err
	}
	if err := p.statsdClient.Gauge(metrics.MetricWindowsProcessStop, float64(p.stats.procStop), nil, 1); err != nil {
		return err
	}
	if err := p.statsdClient.Gauge(metrics.MetricWindowsFileCreate, float64(p.stats.fileCreate), nil, 1); err != nil {
		return err
	}
	if err := p.statsdClient.Gauge(metrics.MetricWindowsFileCreateNew, float64(p.stats.fileCreateNew), nil, 1); err != nil {
		return err
	}
	if err := p.statsdClient.Gauge(metrics.MetricWindowsFileCleanup, float64(p.stats.fileCleanup), nil, 1); err != nil {
		return err
	}
	if err := p.statsdClient.Gauge(metrics.MetricWindowsFileClose, float64(p.stats.fileClose), nil, 1); err != nil {
		return err
	}
	if err := p.statsdClient.Gauge(metrics.MetricWindowsFileFlush, float64(p.stats.fileFlush), nil, 1); err != nil {
		return err
	}
	if err := p.statsdClient.Gauge(metrics.MetricWindowsFileWrite, float64(p.stats.fileWrite), nil, 1); err != nil {
		return err
	}
	if err := p.statsdClient.Gauge(metrics.MetricWindowsFileWriteProcessed, float64(p.stats.fileWriteProcessed), nil, 1); err != nil {
		return err
	}
	if err := p.statsdClient.Gauge(metrics.MetricWindowsFileSetInformation, float64(p.stats.fileSetInformation), nil, 1); err != nil {
		return err
	}
	if err := p.statsdClient.Gauge(metrics.MetricWindowsFileSetDelete, float64(p.stats.fileSetDelete), nil, 1); err != nil {
		return err
	}
	if err := p.statsdClient.Gauge(metrics.MetricWindowsFileIDRename, float64(p.stats.fileidRename), nil, 1); err != nil {
		return err
	}
	if err := p.statsdClient.Gauge(metrics.MetricWindowsFileIDQueryInformation, float64(p.stats.fileidQueryInformation), nil, 1); err != nil {
		return err
	}
	if err := p.statsdClient.Gauge(metrics.MetricWindowsFileIDFSCTL, float64(p.stats.fileidFSCTL), nil, 1); err != nil {
		return err
	}
	if err := p.statsdClient.Gauge(metrics.MetricWindowsFileIDRename29, float64(p.stats.fileidRename29), nil, 1); err != nil {
		return err
	}
	if err := p.statsdClient.Gauge(metrics.MetricWindowsFileCreateSkippedDiscardedPaths, float64(p.stats.fileCreateSkippedDiscardedPaths), nil, 1); err != nil {
		return err
	}
	if err := p.statsdClient.Gauge(metrics.MetricWindowsFileCreateSkippedDiscardedBasenames, float64(p.stats.fileCreateSkippedDiscardedBasenames), nil, 1); err != nil {
		return err
	}
	if err := p.statsdClient.Gauge(metrics.MetricWindowsFilePathEvictions, float64(p.stats.fileNameCacheEvictions), nil, 1); err != nil {
		return err
	}
	if err := p.statsdClient.Gauge(metrics.MetricWindowsRegPathEvictions, float64(p.stats.registryCacheEvictions), nil, 1); err != nil {
		return err
	}

	if err := p.statsdClient.Gauge(metrics.MetricWindowsRegCreateKey, float64(p.stats.regCreateKey), nil, 1); err != nil {
		return err
	}
	if err := p.statsdClient.Gauge(metrics.MetricWindowsRegOpenKey, float64(p.stats.regOpenKey), nil, 1); err != nil {
		return err
	}
	if err := p.statsdClient.Gauge(metrics.MetricWindowsRegDeleteKey, float64(p.stats.regDeleteKey), nil, 1); err != nil {
		return err
	}
	if err := p.statsdClient.Gauge(metrics.MetricWindowsRegFlushKey, float64(p.stats.regFlushKey), nil, 1); err != nil {
		return err
	}
	if err := p.statsdClient.Gauge(metrics.MetricWindowsRegCloseKey, float64(p.stats.regCloseKey), nil, 1); err != nil {
		return err
	}
	if err := p.statsdClient.Gauge(metrics.MetricWindowsRegSetValue, float64(p.stats.regSetValueKey), nil, 1); err != nil {
		return err
	}
	if err := p.statsdClient.Gauge(metrics.MetricWindowsSizeOfFilePathResolver, float64(fprLen), nil, 1); err != nil {
		return err
	}
	if err := p.statsdClient.Gauge(metrics.MetricWindowsSizeOfRegistryPathResolver, float64(p.regPathResolver.Len()), nil, 1); err != nil {
		return err
	}
	if err := p.statsdClient.Gauge(metrics.MetricWindowsETWChannelBlockedCount, float64(p.stats.etwChannelBlocked), nil, 1); err != nil {
		return err
	}
	if err := p.statsdClient.Gauge(metrics.MetricWindowsETWTotalNotifications, float64(p.stats.totalEtwNotifications), nil, 1); err != nil {
		return err
	}
	if etwstats, err := p.fimSession.GetSessionStatistics(); err == nil {
		if err := p.statsdClient.Gauge(metrics.MetricWindowsETWNumberOfBuffers, float64(etwstats.NumberOfBuffers), nil, 1); err != nil {
			return err
		}
		if err := p.statsdClient.Gauge(metrics.MetricWindowsETWFreeBuffers, float64(etwstats.FreeBuffers), nil, 1); err != nil {
			return err
		}
		if err := p.statsdClient.Gauge(metrics.MetricWindowsETWEventsLost, float64(etwstats.EventsLost), nil, 1); err != nil {
			return err
		}
		if err := p.statsdClient.Gauge(metrics.MetricWindowsETWBuffersWritten, float64(etwstats.BuffersWritten), nil, 1); err != nil {
			return err
		}
		if err := p.statsdClient.Gauge(metrics.MetricWindowsETWLogBuffersLost, float64(etwstats.LogBuffersLost), nil, 1); err != nil {
			return err
		}
		if err := p.statsdClient.Gauge(metrics.MetricWindowsETWRealTimeBuffersLost, float64(etwstats.RealTimeBuffersLost), nil, 1); err != nil {
			return err
		}
	}
	for k, v := range p.stats.unwantedFile {
		if err := p.statsdClient.Gauge(metrics.MetricWindowsUnwantedFile, float64(v), []string{fmt.Sprintf("id:ID_%d", k)}, 1); err != nil {
			return err
		}
	}
	for k, v := range p.stats.unwantedReg {
		if err := p.statsdClient.Gauge(metrics.MetricWindowsUnwantedRegistry, float64(v), []string{fmt.Sprintf("id:ID_%d", k)}, 1); err != nil {
			return err
		}
	}
	return nil
}

// NewWindowsProbe instantiates a new runtime security agent probe
func NewWindowsProbe(probe *Probe, config *config.Config, opts Opts) (*WindowsProbe, error) {
	discardedPaths, err := lru.New[string, struct{}](1 << 10)
	if err != nil {
		return nil, err
	}

	discardedBasenames, err := lru.New[string, struct{}](1 << 10)
	if err != nil {
		return nil, err
	}

	discardedHandles, err := lru.New[fileObjectPointer, struct{}](10240)
	if err != nil {
		return nil, err
	}

	fc, err := lru.New[fileObjectPointer, fileCache](config.RuntimeSecurity.WindowsFilenameCacheSize)
	if err != nil {
		return nil, err
	}
	rc, err := lru.New[regObjectPointer, string](config.RuntimeSecurity.WindowsRegistryCacheSize)
	if err != nil {
		return nil, err
	}

	rnc, err := lru.New[uint64, string](5)
	if err != nil {
		return nil, err
	}

	ctx, cancelFnc := context.WithCancel(context.Background())

	bocs := config.RuntimeSecurity.WindowsProbeBlockOnChannelSend

	etwNotificationSize := config.RuntimeSecurity.ETWEventsChannelSize
	log.Infof("Setting ETW channel size to %d", etwNotificationSize)

	p := &WindowsProbe{
		probe:             probe,
		config:            config,
		opts:              opts,
		statsdClient:      opts.StatsdClient,
		ctx:               ctx,
		cancelFnc:         cancelFnc,
		onStart:           make(chan *procmon.ProcessStartNotification),
		onStop:            make(chan *procmon.ProcessStopNotification),
		onError:           make(chan bool),
		onETWNotification: make(chan etwNotification, etwNotificationSize),

		filePathResolver: fc,
		regPathResolver:  rc,

		renamePreArgs: rnc,

		discardedPaths:       discardedPaths,
		discardedBasenames:   discardedBasenames,
		discardedFileHandles: discardedHandles,

<<<<<<< HEAD
		volumeMap: make(map[string]string),

		processKiller:      NewProcessKiller(),
		blockonchannelsend: bocs,
		stats: stats{
			unwantedFile: make(map[uint16]uint64),
			unwantedReg:  make(map[uint16]uint64),
		},
=======
		processKiller: NewProcessKiller(),

		approvers: make(map[eval.Field][]approver),
>>>>>>> d9e303a6
	}

	p.Resolvers, err = resolvers.NewResolvers(config, p.statsdClient, probe.scrubber)
	if err != nil {
		return nil, err
	}

	p.fieldHandlers = &FieldHandlers{config: config, resolvers: p.Resolvers}

	p.event = p.NewEvent()

	// be sure to zero the probe event before everything else
	p.zeroEvent()

	return p, nil
}

// SetApprovers applies approvers and removes the unused ones
func (p *WindowsProbe) SetApprovers(eventType eval.EventType, approvers rules.Approvers) error {
	for name, els := range approvers {
		for _, el := range els {
			if el.Type == eval.ScalarValueType || el.Type == eval.PatternValueType {
				value, ok := el.Value.(string)
				if !ok {
					return errors.New("invalid pattern type")
				}

				ap, err := newPatternApprover(value)
				if err != nil {
					return err
				}
				l := p.approvers[name]
				p.approvers[name] = append(l, ap)
			}
		}
	}

	return nil
}

// ApplyRuleSet setup the probes for the provided set of rules and returns the policy report.
func (p *WindowsProbe) ApplyRuleSet(rs *rules.RuleSet) (*kfilters.ApplyRuleSetReport, error) {
	p.isWriteEnabled = false
	p.isRenameEnabled = false
	p.isDeleteEnabled = false

	for _, eventType := range rs.GetEventTypes() {
		switch eventType {
		case model.FileRenameEventType.String():
			p.isRenameEnabled = true
		case model.WriteFileEventType.String():
			p.isWriteEnabled = true
		case model.DeleteFileEventType.String():
			p.isDeleteEnabled = true
		}
	}

	ars, err := kfilters.NewApplyRuleSetReport(p.config.Probe, rs)
	if err != nil {
		return nil, err
	}

	for eventType, report := range ars.Policies {
		if err := p.SetApprovers(eventType, report.Approvers); err != nil {
			return nil, err
		}
	}

	return ars, nil
}

// FlushDiscarders invalidates all the discarders
func (p *WindowsProbe) FlushDiscarders() error {
	p.discardedPaths.Purge()
	p.discardedBasenames.Purge()
	return nil
}

// OnNewDiscarder handles discarders
func (p *WindowsProbe) OnNewDiscarder(_ *rules.RuleSet, ev *model.Event, field eval.Field, evalType eval.EventType) {
	if evalType != "create" {
		return
	}

	if field == "create.file.device_path" {
		path := ev.CreateNewFile.File.PathnameStr
		seclog.Debugf("new discarder for `%s` -> `%v`", field, path)
		p.discardedPaths.Add(path, struct{}{})
	} else if field == "create.file.name" {
		basename := ev.CreateNewFile.File.BasenameStr
		seclog.Debugf("new discarder for `%s` -> `%v`", field, basename)
		p.discardedBasenames.Add(basename, struct{}{})
	}

	fileObject := fileObjectPointer(ev.CreateNewFile.File.FileObject)

	p.filePathResolver.Remove(fileObject)

	p.discardedFileHandles.Add(fileObject, struct{}{})
}

// NewModel returns a new Model
func (p *WindowsProbe) NewModel() *model.Model {
	return NewWindowsModel(p)
}

// DumpDiscarders dump the discarders
func (p *WindowsProbe) DumpDiscarders() (string, error) {
	return "", errors.New("not supported")
}

// GetFieldHandlers returns the field handlers
func (p *WindowsProbe) GetFieldHandlers() model.FieldHandlers {
	return p.fieldHandlers
}

// DumpProcessCache dumps the process cache
func (p *WindowsProbe) DumpProcessCache(_ bool) (string, error) {
	return "", errors.New("not supported")
}

// NewEvent returns a new event
func (p *WindowsProbe) NewEvent() *model.Event {
	return NewWindowsEvent(p.fieldHandlers)
}

// HandleActions executes the actions of a triggered rule
func (p *WindowsProbe) HandleActions(ctx *eval.Context, rule *rules.Rule) {
	ev := ctx.Event.(*model.Event)

	for _, action := range rule.Definition.Actions {
		if !action.IsAccepted(ctx) {
			continue
		}

		switch {
		case action.Kill != nil:
			p.processKiller.KillAndReport(action.Kill.Scope, action.Kill.Signal, ev, func(pid uint32, sig uint32) error {
				return p.processKiller.KillFromUserspace(pid, sig, ev)
			})
		}
	}
}

// AddDiscarderPushedCallback add a callback to the list of func that have to be called when a discarder is pushed to kernel
func (p *WindowsProbe) AddDiscarderPushedCallback(_ DiscarderPushedCallback) {}

// GetEventTags returns the event tags
func (p *WindowsProbe) GetEventTags(_ string) []string {
	return nil
}

func (p *WindowsProbe) zeroEvent() *model.Event {
	p.event.Zero()
	p.event.FieldHandlers = p.fieldHandlers
	return p.event
}

// Origin returns origin
func (p *Probe) Origin() string {
	return ""
}

// NewProbe instantiates a new runtime security agent probe
func NewProbe(config *config.Config, opts Opts, _ optional.Option[workloadmeta.Component]) (*Probe, error) {
	opts.normalize()

	p := newProbe(config, opts)

	pp, err := NewWindowsProbe(p, config, opts)
	if err != nil {
		return nil, err
	}
	p.PlatformProbe = pp

	return p, nil
}<|MERGE_RESOLUTION|>--- conflicted
+++ resolved
@@ -103,9 +103,7 @@
 	isWriteEnabled  bool
 	isDeleteEnabled bool
 
-<<<<<<< HEAD
 	blockonchannelsend bool
-=======
 	// approvers
 	approvers map[eval.Field][]approver
 }
@@ -131,7 +129,6 @@
 	return &patternApprover{
 		matcher: &matcher,
 	}, nil
->>>>>>> d9e303a6
 }
 
 type renameState struct {
@@ -184,6 +181,8 @@
 	// currently not used, reserved for future use
 	etwChannelBlocked uint64
 
+	// approver rejections
+	createFileApproverRejects uint64
 	// map of unwanted etw notifications
 	unwantedFile map[uint16]uint64
 	unwantedReg  map[uint16]uint64
@@ -698,18 +697,13 @@
 	// parse it with
 	switch arg := notif.arg.(type) {
 	case *createNewFileArgs:
-		basename := filepath.Base(arg.fileName)
-
-		if !p.approve("create.file.name", basename) {
-			break
-		}
 
 		ev.Type = uint32(model.CreateNewFileEventType)
 		ev.CreateNewFile = model.CreateNewFileEvent{
 			File: model.FimFileEvent{
 				FileObject:  uint64(arg.fileObject),
 				PathnameStr: arg.fileName,
-				BasenameStr: basename,
+				BasenameStr: filepath.Base(arg.fileName),
 			},
 		}
 	case *renameArgs:
@@ -972,6 +966,9 @@
 			return err
 		}
 	}
+	if err := p.statsdClient.Gauge(metrics.MetricWindowsApproverRejects, float64(p.stats.createFileApproverRejects), nil, 1); err != nil {
+		return err
+	}
 	for k, v := range p.stats.unwantedFile {
 		if err := p.statsdClient.Gauge(metrics.MetricWindowsUnwantedFile, float64(v), []string{fmt.Sprintf("id:ID_%d", k)}, 1); err != nil {
 			return err
@@ -1044,7 +1041,6 @@
 		discardedBasenames:   discardedBasenames,
 		discardedFileHandles: discardedHandles,
 
-<<<<<<< HEAD
 		volumeMap: make(map[string]string),
 
 		processKiller:      NewProcessKiller(),
@@ -1053,11 +1049,8 @@
 			unwantedFile: make(map[uint16]uint64),
 			unwantedReg:  make(map[uint16]uint64),
 		},
-=======
-		processKiller: NewProcessKiller(),
 
 		approvers: make(map[eval.Field][]approver),
->>>>>>> d9e303a6
 	}
 
 	p.Resolvers, err = resolvers.NewResolvers(config, p.statsdClient, probe.scrubber)
