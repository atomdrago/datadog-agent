--- conflicted
+++ resolved
@@ -15,34 +15,12 @@
 	"github.com/DataDog/datadog-agent/pkg/security/secl/model"
 )
 
-<<<<<<< HEAD
-// ActionName defines an action name
-type ActionName = string
-
-const (
-	// KillAction name a the kill action
-	KillAction ActionName = "kill"
-)
-
-// ActionDefinition describes a rule action section
-type ActionDefinition struct {
-	Filter   *string             `yaml:"filter"`
-	Set      *SetDefinition      `yaml:"set"`
-	Kill     *KillDefinition     `yaml:"kill"`
-	CoreDump *CoreDumpDefinition `yaml:"coredump"`
-	Hash     *HashDefinition     `yaml:"hash"`
-
-	// internal
-	InternalCallback *InternalCallbackDefinition `yaml:"-"`
-	FilterEvaluator  *eval.RuleEvaluator         `yaml:"-"`
-=======
 // Action represents the action to take when a rule is triggered
 // It can either come from policy a definition or be an internal callback
 type Action struct {
 	Def              *ActionDefinition
 	InternalCallback *InternalCallbackDefinition
 	FilterEvaluator  *eval.RuleEvaluator
->>>>>>> 9b89742c
 }
 
 // Check returns an error if the action in invalid
@@ -110,13 +88,12 @@
 }
 
 // InternalCallbackDefinition describes an internal rule action
-<<<<<<< HEAD
 type InternalCallbackDefinition struct{}
 
 // KillDefinition describes the 'kill' section of a rule action
 type KillDefinition struct {
-	Signal string `yaml:"signal,omitempty"`
-	Scope  string `yaml:"scope,omitempty"`
+	Signal string `yaml:"signal"`
+	Scope  string `yaml:"scope"`
 }
 
 // CoreDumpDefinition describes the 'coredump' action
@@ -128,7 +105,4 @@
 }
 
 // HashDefinition describes the 'hash' section of a rule action
-type HashDefinition struct{}
-=======
-type InternalCallbackDefinition struct{}
->>>>>>> 9b89742c
+type HashDefinition struct{}