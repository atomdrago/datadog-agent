// Unless explicitly stated otherwise all files in this repository are licensed
// under the Apache License Version 2.0.
// This product includes software developed at Datadog (https://www.datadoghq.com/).
// Copyright 2016-present Datadog, Inc.

package invocationlifecycle

import (
	"time"

	"github.com/DataDog/datadog-agent/pkg/serverless/trace/inferredspan"
)

// InvocationStartDetails stores information about the start of an invocation.
// This structure is passed to the onInvokeStart method of the invocationProcessor interface
type InvocationStartDetails struct {
	StartTime             time.Time
	InvokeEventRawPayload []byte
	InvokeEventHeaders    LambdaInvokeEventHeaders
	InvokedFunctionARN    string
	InferredSpan          inferredspan.InferredSpan
}

// LambdaInvokeEventHeaders stores the headers with information needed for trace propagation
// from a direct lambda invocation.
// This structure is passed to the onInvokeStart method of the invocationProcessor interface
type LambdaInvokeEventHeaders struct {
	TraceID          string
	ParentID         string
	SamplingPriority string
}

// InvocationEndDetails stores information about the end of an invocation.
// This structure is passed to the onInvokeEnd method of the invocationProcessor interface
type InvocationEndDetails struct {
	EndTime            time.Time
	IsError            bool
	RequestID          string
<<<<<<< HEAD
	ResponseRawPayload []byte
=======
	ResponseRawPayload string
	ColdStartDuration  float64
>>>>>>> 6a3d555a
}<|MERGE_RESOLUTION|>--- conflicted
+++ resolved
@@ -36,10 +36,6 @@
 	EndTime            time.Time
 	IsError            bool
 	RequestID          string
-<<<<<<< HEAD
 	ResponseRawPayload []byte
-=======
-	ResponseRawPayload string
 	ColdStartDuration  float64
->>>>>>> 6a3d555a
 }