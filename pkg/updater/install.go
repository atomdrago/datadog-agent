// Unless explicitly stated otherwise all files in this repository are licensed
// under the Apache License Version 2.0.
// This product includes software developed at Datadog (https://www.datadoghq.com/).
// Copyright 2016-present Datadog, Inc.

package updater

import (
	"archive/tar"
	"fmt"
	"io"
	"io/fs"
	"os"
	"path/filepath"
	"strings"
	"sync"

	oci "github.com/google/go-containerregistry/pkg/v1"
	"github.com/google/go-containerregistry/pkg/v1/types"

	"github.com/DataDog/datadog-agent/pkg/updater/repository"
	"github.com/DataDog/datadog-agent/pkg/updater/service"
	"github.com/DataDog/datadog-agent/pkg/util/log"
)

const (
	datadogPackageLayerMediaType       types.MediaType = "application/vnd.datadog.package.layer.v1.tar+zstd"
	datadogPackageConfigLayerMediaType types.MediaType = "application/vnd.datadog.package.config.layer.v1.tar+zstd"
	datadogPackageMaxSize                              = 3 << 30 // 3GiB
	defaultConfigsDir                                  = "/etc"

	packageDatadogAgent = "datadog-agent"
	packageAPMInjector  = "datadog-apm-inject"
)

type installer struct {
	repositories *repository.Repositories
	configsDir   string
	installLock  sync.Mutex
}

func newInstaller(repositories *repository.Repositories) *installer {
	return &installer{
		repositories: repositories,
		configsDir:   defaultConfigsDir,
	}
}

func (i *installer) installStable(pkg string, version string, image oci.Image) error {
	tmpDir, err := os.MkdirTemp("", "")
	if err != nil {
		return fmt.Errorf("could not create temporary directory: %w", err)
	}
	defer os.RemoveAll(tmpDir)
	configDir := filepath.Join(i.configsDir, pkg)
	err = extractPackageLayers(image, configDir, tmpDir)
	if err != nil {
		return fmt.Errorf("could not extract package layers: %w", err)
	}
	err = i.repositories.Create(pkg, version, tmpDir)
	if err != nil {
		return fmt.Errorf("could not create repository: %w", err)
	}
<<<<<<< HEAD
	switch pkg {
	case "datadog-agent":
		return service.SetupAgentUnits()
	case "datadog-updater":
		return service.SetupInstallerUnit()
=======

	i.installLock.Lock()
	defer i.installLock.Unlock()
	switch pkg {
	case packageDatadogAgent:
		return service.SetupAgentUnits()
	case packageAPMInjector:
		return service.SetupAPMInjector()
	default:
		return nil
>>>>>>> c4d753e2
	}
}

func (i *installer) installExperiment(pkg string, version string, image oci.Image) error {
	tmpDir, err := os.MkdirTemp("", "")
	if err != nil {
		return fmt.Errorf("could not create temporary directory: %w", err)
	}
	defer os.RemoveAll(tmpDir)
	configDir := filepath.Join(i.configsDir, pkg)
	err = extractPackageLayers(image, configDir, tmpDir)
	if err != nil {
		return fmt.Errorf("could not extract package layers: %w", err)
	}
	repository := i.repositories.Get(pkg)
	err = repository.SetExperiment(version, tmpDir)
	if err != nil {
		return fmt.Errorf("could not set experiment: %w", err)
	}
	return i.startExperiment(pkg)
}

func (i *installer) promoteExperiment(pkg string) error {
	repository := i.repositories.Get(pkg)
	err := repository.PromoteExperiment()
	if err != nil {
		return fmt.Errorf("could not promote experiment: %w", err)
	}
	return i.stopExperiment(pkg)
}

func (i *installer) uninstallExperiment(pkg string) error {
	repository := i.repositories.Get(pkg)
	err := repository.DeleteExperiment()
	if err != nil {
		return fmt.Errorf("could not delete experiment: %w", err)
	}
	return i.stopExperiment(pkg)
}

func (i *installer) startExperiment(pkg string) error {
<<<<<<< HEAD
	switch pkg {
	case "datadog-agent":
		return service.StartAgentExperiment()
	case "datadog-updater":
		return service.StartInstallerExperiment()
	default:
		// TODO: currently we don't support arbitrary experiments
=======
	i.installLock.Lock()
	defer i.installLock.Unlock()
	switch pkg {
	case packageDatadogAgent:
		return service.StartAgentExperiment()
	default:
>>>>>>> c4d753e2
		return nil
	}
}

func (i *installer) stopExperiment(pkg string) error {
<<<<<<< HEAD
	switch pkg {
	case "datadog-agent":
		return service.StopAgentExperiment()
	case "datadog-updater":
		return service.StopInstallerExperiment()
	default:
		// TODO: currently we don't support arbitrary experiments
=======
	i.installLock.Lock()
	defer i.installLock.Unlock()
	switch pkg {
	case packageDatadogAgent:
		return service.StopAgentExperiment()
	default:
>>>>>>> c4d753e2
		return nil
	}
}

func extractPackageLayers(image oci.Image, configDir string, packageDir string) error {
	layers, err := image.Layers()
	if err != nil {
		return fmt.Errorf("could not get image layers: %w", err)
	}
	for _, layer := range layers {
		mediaType, err := layer.MediaType()
		if err != nil {
			return fmt.Errorf("could not get layer media type: %w", err)
		}
		switch mediaType {
		case datadogPackageLayerMediaType:
			uncompressedLayer, err := layer.Uncompressed()
			if err != nil {
				return fmt.Errorf("could not uncompress layer: %w", err)
			}
			err = extractTarArchive(uncompressedLayer, packageDir, datadogPackageMaxSize)
			if err != nil {
				return fmt.Errorf("could not extract layer: %w", err)
			}
		case datadogPackageConfigLayerMediaType:
			uncompressedLayer, err := layer.Uncompressed()
			if err != nil {
				return fmt.Errorf("could not uncompress layer: %w", err)
			}
			err = extractTarArchive(uncompressedLayer, configDir, datadogPackageMaxSize)
			if err != nil {
				return fmt.Errorf("could not extract layer: %w", err)
			}
		default:
			log.Warnf("can't install unsupported layer media type: %s", mediaType)
		}
	}
	return nil
}

// extractTarArchive extracts a tar archive to the given destination path
//
// Note on security: This function does not currently attempt to fully mitigate zip-slip attacks.
// This is purposeful as the archive is extracted only after its SHA256 hash has been validated
// against its reference in the package catalog. This catalog is itself sent over Remote Config
// which guarantees its integrity.
func extractTarArchive(reader io.Reader, destinationPath string, maxSize int64) error {
	log.Debugf("Extracting archive to %s", destinationPath)
	tr := tar.NewReader(io.LimitReader(reader, maxSize))
	for {
		header, err := tr.Next()
		if err == io.EOF {
			break
		}
		if err != nil {
			return fmt.Errorf("could not read tar header: %w", err)
		}
		if header.Name == "./" {
			continue
		}

		target := filepath.Join(destinationPath, header.Name)

		// Check for directory traversal. Note that this is more of a sanity check than a security measure.
		if !strings.HasPrefix(target, filepath.Clean(destinationPath)+string(os.PathSeparator)) {
			return fmt.Errorf("tar entry %s is trying to escape the destination directory", header.Name)
		}

		// Extract element depending on its type
		switch header.Typeflag {
		case tar.TypeDir:
			err = os.MkdirAll(target, os.FileMode(header.Mode))
			if err != nil {
				return fmt.Errorf("could not create directory: %w", err)
			}
		case tar.TypeReg:
			err = extractTarFile(target, tr, os.FileMode(header.Mode))
			if err != nil {
				return err // already wrapped
			}
		case tar.TypeSymlink:
			err = os.Symlink(header.Linkname, target)
			if err != nil {
				return fmt.Errorf("could not create symlink: %w", err)
			}
		case tar.TypeLink:
			// we currently don't support hard links in the updater
		default:
			log.Warnf("Unsupported tar entry type %d for %s", header.Typeflag, header.Name)
		}
	}

	log.Debugf("Successfully extracted archive to %s", destinationPath)
	return nil
}

// extractTarFile extracts a file from a tar archive.
// It is separated from extractTarGz to ensure `defer f.Close()` is called right after the file is written.
func extractTarFile(targetPath string, reader io.Reader, mode fs.FileMode) error {
	err := os.MkdirAll(filepath.Dir(targetPath), 0755)
	if err != nil {
		return fmt.Errorf("could not create directory: %w", err)
	}
	f, err := os.OpenFile(targetPath, os.O_RDWR|os.O_CREATE|os.O_TRUNC, os.FileMode(mode))
	if err != nil {
		return fmt.Errorf("could not create file: %w", err)
	}
	defer f.Close()

	_, err = io.Copy(f, reader)
	if err != nil {
		return fmt.Errorf("could not write file: %w", err)
	}
	return nil
}<|MERGE_RESOLUTION|>--- conflicted
+++ resolved
@@ -29,8 +29,9 @@
 	datadogPackageMaxSize                              = 3 << 30 // 3GiB
 	defaultConfigsDir                                  = "/etc"
 
-	packageDatadogAgent = "datadog-agent"
-	packageAPMInjector  = "datadog-apm-inject"
+	packageDatadogAgent     = "datadog-agent"
+	packageAPMInjector      = "datadog-apm-inject"
+	packageDatadogInstaller = "datadog-installer"
 )
 
 type installer struct {
@@ -61,13 +62,6 @@
 	if err != nil {
 		return fmt.Errorf("could not create repository: %w", err)
 	}
-<<<<<<< HEAD
-	switch pkg {
-	case "datadog-agent":
-		return service.SetupAgentUnits()
-	case "datadog-updater":
-		return service.SetupInstallerUnit()
-=======
 
 	i.installLock.Lock()
 	defer i.installLock.Unlock()
@@ -76,9 +70,10 @@
 		return service.SetupAgentUnits()
 	case packageAPMInjector:
 		return service.SetupAPMInjector()
+	case packageDatadogInstaller:
+		return service.SetupInstallerUnit()
 	default:
 		return nil
->>>>>>> c4d753e2
 	}
 }
 
@@ -120,43 +115,27 @@
 }
 
 func (i *installer) startExperiment(pkg string) error {
-<<<<<<< HEAD
-	switch pkg {
-	case "datadog-agent":
-		return service.StartAgentExperiment()
-	case "datadog-updater":
-		return service.StartInstallerExperiment()
-	default:
-		// TODO: currently we don't support arbitrary experiments
-=======
 	i.installLock.Lock()
 	defer i.installLock.Unlock()
 	switch pkg {
 	case packageDatadogAgent:
 		return service.StartAgentExperiment()
+	case packageDatadogInstaller:
+		return service.StartInstallerExperiment()
 	default:
->>>>>>> c4d753e2
 		return nil
 	}
 }
 
 func (i *installer) stopExperiment(pkg string) error {
-<<<<<<< HEAD
-	switch pkg {
-	case "datadog-agent":
-		return service.StopAgentExperiment()
-	case "datadog-updater":
-		return service.StopInstallerExperiment()
-	default:
-		// TODO: currently we don't support arbitrary experiments
-=======
 	i.installLock.Lock()
 	defer i.installLock.Unlock()
 	switch pkg {
 	case packageDatadogAgent:
 		return service.StopAgentExperiment()
+	case packageAPMInjector:
+		return service.StopInstallerExperiment()
 	default:
->>>>>>> c4d753e2
 		return nil
 	}
 }
