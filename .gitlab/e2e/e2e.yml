--- conflicted
+++ resolved
@@ -405,7 +405,6 @@
     TARGETS: ./tests/ndm/snmp
     TEAM: network-device-monitoring
 
-<<<<<<< HEAD
 new-e2e-windows-systemprobe:
   extends: .new_e2e_template
   rules:
@@ -430,7 +429,6 @@
     TARGETS: ./tests/security-agent-functional
     TEAM: windows-kernel-integrations
 
-=======
 new-e2e-otel:
   extends: .new_e2e_template
   rules:
@@ -444,7 +442,6 @@
   variables:
     TARGETS: ./tests/otel
     TEAM: otel
->>>>>>> e7000164
 
 generate-flakes-finder-pipeline:
   image: 486234852809.dkr.ecr.us-east-1.amazonaws.com/ci/datadog-agent-buildimages/deb_x64$DATADOG_AGENT_BUILDIMAGES_SUFFIX:$DATADOG_AGENT_BUILDIMAGES
