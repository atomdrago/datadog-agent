"""
Common utilities for building Cluster Agent variants
"""

import os
import shutil

<<<<<<< HEAD
from .build_tags import get_build_tags
from .utils import REPO_PATH, bin_name, get_build_flags, get_version
=======
from tasks.build_tags import filter_incompatible_tags, get_build_tags
from tasks.libs.common.utils import REPO_PATH, bin_name, get_build_flags, get_version
>>>>>>> 862c2dc3


def build_common(
    ctx,
    bin_path,
    build,
    bin_suffix,
    rebuild,
    build_include,
    build_exclude,
    race,
    development,
    skip_assets,
    go_mod="mod",
    arch="x64",
):
    """
    Build Cluster Agent
    """

    build_tags = get_build_tags(build=build, arch=arch, build_include=build_include, build_exclude=build_exclude)

    # We rely on the go libs embedded in the debian stretch image to build dynamically
    ldflags, gcflags, env = get_build_flags(ctx, static=False)

    cmd = "go build -mod={go_mod} {race_opt} {build_type} -tags '{build_tags}' -o {bin_name} "
    cmd += "-gcflags=\"{gcflags}\" -ldflags=\"{ldflags}\" {REPO_PATH}/cmd/cluster-agent{suffix}"
    args = {
        "go_mod": go_mod,
        "race_opt": "-race" if race else "",
        "build_type": "-a" if rebuild else "",
        "build_tags": " ".join(build_tags),
        "bin_name": os.path.join(bin_path, bin_name(f"datadog-cluster-agent{bin_suffix}")),
        "gcflags": gcflags,
        "ldflags": ldflags,
        "REPO_PATH": REPO_PATH,
        "suffix": bin_suffix,
    }

    ctx.run(cmd.format(**args), env=env)
    # Render the configuration file template
    #
    # We need to remove cross compiling bits if any because go generate must
    # build and execute in the native platform
    env.update({"GOOS": "", "GOARCH": ""})

    cmd = "go generate -mod={go_mod} -tags '{build_tags}' {repo_path}/cmd/cluster-agent{suffix}"
    ctx.run(cmd.format(go_mod=go_mod, build_tags=" ".join(build_tags), repo_path=REPO_PATH, suffix=bin_suffix), env=env)

    if not skip_assets:
        refresh_assets_common(
            ctx, bin_path, [os.path.join("./Dockerfiles/cluster-agent", "dist")], development=development
        )


def refresh_assets_common(_, bin_path, additional_dist_folders, development):
    """
    Clean up and refresh cluster agent's assets and config files
    """
    # ensure BIN_PATH exists
    if not os.path.exists(bin_path):
        os.mkdir(bin_path)

    dist_folders = [
        os.path.join(bin_path, "dist"),
    ]
    dist_folders.extend(additional_dist_folders)
    for dist_folder in dist_folders:
        if os.path.exists(dist_folder):
            shutil.rmtree(dist_folder)
        if development:
            shutil.copytree("./dev/dist/", dist_folder, dirs_exist_ok=True)


def clean_common(ctx, rmdir):
    # go clean
    print("Executing go clean")
    ctx.run("go clean")

    # remove the bin/agent folder
    print("Remove agent binary folder")
    ctx.run(f"rm -rf ./bin/{rmdir}")


def version_common(ctx, url_safe, git_sha_length):
    """
    Get the agent version.
    """
    print(get_version(ctx, include_git=True, url_safe=url_safe, git_sha_length=git_sha_length))<|MERGE_RESOLUTION|>--- conflicted
+++ resolved
@@ -5,13 +5,8 @@
 import os
 import shutil
 
-<<<<<<< HEAD
-from .build_tags import get_build_tags
-from .utils import REPO_PATH, bin_name, get_build_flags, get_version
-=======
-from tasks.build_tags import filter_incompatible_tags, get_build_tags
+from tasks.build_tags import get_build_tags
 from tasks.libs.common.utils import REPO_PATH, bin_name, get_build_flags, get_version
->>>>>>> 862c2dc3
 
 
 def build_common(
