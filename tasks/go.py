--- conflicted
+++ resolved
@@ -11,17 +11,10 @@
 from invoke import task
 from invoke.exceptions import Exit
 
-<<<<<<< HEAD
-from .build_tags import ALL_TAGS, UNIT_TEST_TAGS, get_build_tags
-from .licenses import get_licenses_list
-from .modules import DEFAULT_MODULES, generate_dummy_package
-from .utils import get_build_flags, timed
-=======
-from tasks.build_tags import ALL_TAGS, UNIT_TEST_TAGS, get_default_build_tags
+from tasks.build_tags import ALL_TAGS, UNIT_TEST_TAGS, get_build_tags
 from tasks.libs.common.utils import get_build_flags, timed
 from tasks.licenses import get_licenses_list
 from tasks.modules import DEFAULT_MODULES, generate_dummy_package
->>>>>>> 862c2dc3
 
 GOOS_MAPPING = {
     "win32": "windows",
