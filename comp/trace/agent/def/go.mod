module github.com/DataDog/datadog-agent/comp/trace/agent/def

go 1.22.0

replace github.com/DataDog/datadog-agent/pkg/proto => ../../../../pkg/proto

require (
	github.com/DataDog/datadog-agent/pkg/proto v0.56.0-rc.3
	github.com/DataDog/opentelemetry-mapping-go/pkg/otlp/attributes v0.16.1
	go.opentelemetry.io/collector/pdata v1.13.0
)

require (
	github.com/gogo/protobuf v1.3.2 // indirect
	github.com/json-iterator/go v1.1.12 // indirect
	github.com/modern-go/concurrent v0.0.0-20180306012644-bacd9c7ef1dd // indirect
	github.com/modern-go/reflect2 v1.0.2 // indirect
	github.com/philhofer/fwd v1.1.2 // indirect
	github.com/tinylib/msgp v1.1.8 // indirect
	go.opentelemetry.io/collector/component v0.107.0 // indirect
	go.opentelemetry.io/collector/config/configtelemetry v0.107.0 // indirect
	go.opentelemetry.io/collector/semconv v0.107.0 // indirect
	go.opentelemetry.io/otel v1.28.0 // indirect
	go.opentelemetry.io/otel/metric v1.28.0 // indirect
	go.opentelemetry.io/otel/trace v1.28.0 // indirect
	go.uber.org/multierr v1.11.0 // indirect
<<<<<<< HEAD
	go.uber.org/zap v1.27.0 // indirect
	golang.org/x/net v0.27.0 // indirect
	golang.org/x/sys v0.23.0 // indirect
	golang.org/x/text v0.16.0 // indirect
	google.golang.org/genproto/googleapis/rpc v0.0.0-20240528184218-531527333157 // indirect
	google.golang.org/grpc v1.65.0 // indirect
	google.golang.org/protobuf v1.34.2 // indirect
=======
	go.uber.org/zap v1.26.0 // indirect
	golang.org/x/net v0.28.0 // indirect
	golang.org/x/sys v0.24.0 // indirect
	golang.org/x/text v0.17.0 // indirect
	google.golang.org/genproto/googleapis/rpc v0.0.0-20240318140521-94a12d6c2237 // indirect
	google.golang.org/grpc v1.64.0 // indirect
	google.golang.org/protobuf v1.34.1 // indirect
>>>>>>> 3a0d23c4
)<|MERGE_RESOLUTION|>--- conflicted
+++ resolved
@@ -24,15 +24,6 @@
 	go.opentelemetry.io/otel/metric v1.28.0 // indirect
 	go.opentelemetry.io/otel/trace v1.28.0 // indirect
 	go.uber.org/multierr v1.11.0 // indirect
-<<<<<<< HEAD
-	go.uber.org/zap v1.27.0 // indirect
-	golang.org/x/net v0.27.0 // indirect
-	golang.org/x/sys v0.23.0 // indirect
-	golang.org/x/text v0.16.0 // indirect
-	google.golang.org/genproto/googleapis/rpc v0.0.0-20240528184218-531527333157 // indirect
-	google.golang.org/grpc v1.65.0 // indirect
-	google.golang.org/protobuf v1.34.2 // indirect
-=======
 	go.uber.org/zap v1.26.0 // indirect
 	golang.org/x/net v0.28.0 // indirect
 	golang.org/x/sys v0.24.0 // indirect
@@ -40,5 +31,4 @@
 	google.golang.org/genproto/googleapis/rpc v0.0.0-20240318140521-94a12d6c2237 // indirect
 	google.golang.org/grpc v1.64.0 // indirect
 	google.golang.org/protobuf v1.34.1 // indirect
->>>>>>> 3a0d23c4
 )