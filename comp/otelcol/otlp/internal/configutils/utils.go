--- conflicted
+++ resolved
@@ -44,10 +44,6 @@
 	cfg *confmap.Conf
 }
 
-<<<<<<< HEAD
-func newMapProvider(_ confmap.ProviderSettings) confmap.Provider {
-	return &mapProvider{}
-=======
 // providerFactory is implementation of confmap.ProviderFactory.
 type providerFactory struct {
 	cfg *confmap.Conf
@@ -61,7 +57,6 @@
 // Create creates a new confmap.Provider.
 func (p *providerFactory) Create(_ confmap.ProviderSettings) confmap.Provider {
 	return &mapProvider{cfg: p.cfg}
->>>>>>> aa3b2b04
 }
 
 func (m *mapProvider) Retrieve(_ context.Context, uri string, _ confmap.WatcherFunc) (*confmap.Retrieved, error) {
@@ -79,29 +74,4 @@
 
 func (m *mapProvider) Shutdown(context.Context) error {
 	return nil
-<<<<<<< HEAD
-}
-
-// NewConfigProviderFromMap creates a service.ConfigProvider with a single constant provider `map`, built from a given *confmap.Conf.
-func NewConfigProviderFromMap(cfg *confmap.Conf) otelcol.ConfigProvider {
-
-	settings := otelcol.ConfigProviderSettings{
-		ResolverSettings: confmap.ResolverSettings{
-			URIs: []string{mapLocation},
-			ProviderFactories: []confmap.ProviderFactory{
-				confmap.NewProviderFactory(
-					func(_ confmap.ProviderSettings) confmap.Provider {
-						return &mapProvider{cfg: cfg}
-					},
-				),
-			},
-			ConverterFactories: []confmap.ConverterFactory{},
-		}}
-	cp, err := otelcol.NewConfigProvider(settings)
-	if err != nil {
-		panic(err)
-	}
-	return cp
-=======
->>>>>>> aa3b2b04
 }