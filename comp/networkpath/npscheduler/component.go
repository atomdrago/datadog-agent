--- conflicted
+++ resolved
@@ -6,13 +6,7 @@
 // Package npscheduler used to manage network paths
 package npscheduler
 
-<<<<<<< HEAD
-import (
-	model "github.com/DataDog/agent-payload/v5/process"
-)
-=======
 import model "github.com/DataDog/agent-payload/v5/process"
->>>>>>> de6657f1
 
 // team: network-device-monitoring
 
